<?xml version="1.0" encoding="UTF-8"?>
<project xsi:schemaLocation="http://maven.apache.org/POM/4.0.0 http://maven.apache.org/xsd/maven-4.0.0.xsd" xmlns="http://maven.apache.org/POM/4.0.0"
    xmlns:xsi="http://www.w3.org/2001/XMLSchema-instance">
  <modelVersion>4.0.0</modelVersion>
  <parent>
    <groupId>org.jruby</groupId>
    <artifactId>jruby-parent</artifactId>
<<<<<<< HEAD
    <version>9000.dev-SNAPSHOT</version>
=======
    <version>1.7.14-SNAPSHOT</version>
>>>>>>> dde48059
  </parent>
  <artifactId>jruby-core</artifactId>
  <name>JRuby Core</name>
  <properties>
    <maven.build.timestamp.format>yyyy-MM-dd</maven.build.timestamp.format>
    <jruby.basedir>${basedir}/..</jruby.basedir>
    <unsafe.version>8.0</unsafe.version>
    <main.basedir>${project.parent.basedir}</main.basedir>
    <maven.test.skip>true</maven.test.skip>
    <build.date>${maven.build.timestamp}</build.date>
    <tzdata.scope>provided</tzdata.scope>
    <unsafe.jar>${settings.localRepository}/com/headius/unsafe-mock/${unsafe.version}/unsafe-mock-${unsafe.version}.jar</unsafe.jar>
    <jruby.test.memory.permgen>2G</jruby.test.memory.permgen>
    <jruby.test.memory>3G</jruby.test.memory>
    <tesla.dump.pom>pom.xml</tesla.dump.pom>
    <tzdata.version>2013d</tzdata.version>
    <Constants.java>org/jruby/runtime/Constants.java</Constants.java>
    <tesla.dump.readonly>true</tesla.dump.readonly>
    <anno.sources>${project.basedir}/target/generated-sources</anno.sources>
    <jruby.compile.memory>2G</jruby.compile.memory>
  </properties>
  <dependencies>
    <dependency>
      <groupId>org.ow2.asm</groupId>
      <artifactId>asm</artifactId>
      <version>${asm.version}</version>
    </dependency>
    <dependency>
      <groupId>org.ow2.asm</groupId>
      <artifactId>asm-commons</artifactId>
      <version>${asm.version}</version>
    </dependency>
    <dependency>
      <groupId>org.ow2.asm</groupId>
      <artifactId>asm-analysis</artifactId>
      <version>${asm.version}</version>
    </dependency>
    <dependency>
      <groupId>org.ow2.asm</groupId>
      <artifactId>asm-util</artifactId>
      <version>${asm.version}</version>
    </dependency>
    <dependency>
      <groupId>com.github.jnr</groupId>
      <artifactId>jnr-netdb</artifactId>
      <version>1.1.2</version>
    </dependency>
    <dependency>
      <groupId>com.github.jnr</groupId>
      <artifactId>jnr-enxio</artifactId>
      <version>0.4</version>
    </dependency>
    <dependency>
      <groupId>com.github.jnr</groupId>
      <artifactId>jnr-x86asm</artifactId>
      <version>1.0.2</version>
    </dependency>
    <dependency>
      <groupId>com.github.jnr</groupId>
      <artifactId>jnr-unixsocket</artifactId>
      <version>0.3</version>
    </dependency>
    <dependency>
      <groupId>com.github.jnr</groupId>
      <artifactId>jnr-posix</artifactId>
      <version>3.0.2-SNAPSHOT</version>
<<<<<<< HEAD
=======
      <type>jar</type>
    </dependency>
    <dependency>
      <groupId>org.jruby.extras</groupId>
      <artifactId>bytelist</artifactId>
      <version>1.0.11</version>
>>>>>>> dde48059
      <type>jar</type>
    </dependency>
    <dependency>
      <groupId>com.github.jnr</groupId>
      <artifactId>jnr-constants</artifactId>
      <version>0.8.6-SNAPSHOT</version>
    </dependency>
    <dependency>
      <groupId>com.github.jnr</groupId>
      <artifactId>jnr-ffi</artifactId>
      <version>2.0.0-SNAPSHOT</version>
    </dependency>
    <dependency>
      <groupId>com.github.jnr</groupId>
      <artifactId>jffi</artifactId>
      <version>${jffi.version}</version>
    </dependency>
    <dependency>
      <groupId>com.github.jnr</groupId>
      <artifactId>jffi</artifactId>
      <version>${jffi.version}</version>
      <classifier>native</classifier>
    </dependency>
    <dependency>
      <groupId>org.jruby.joni</groupId>
      <artifactId>joni</artifactId>
      <version>2.1.2-SNAPSHOT</version>
    </dependency>
    <dependency>
      <groupId>org.jruby.extras</groupId>
      <artifactId>bytelist</artifactId>
      <version>1.0.12-SNAPSHOT</version>
    </dependency>
    <dependency>
      <groupId>org.jruby.jcodings</groupId>
      <artifactId>jcodings</artifactId>
      <version>1.0.12-SNAPSHOT</version>
    </dependency>
    <dependency>
      <groupId>org.jruby</groupId>
      <artifactId>yecht</artifactId>
      <version>1.0</version>
    </dependency>
    <dependency>
      <groupId>com.headius</groupId>
      <artifactId>invokebinder</artifactId>
      <version>1.4-SNAPSHOT</version>
    </dependency>
    <dependency>
      <groupId>com.headius</groupId>
      <artifactId>options</artifactId>
      <version>1.2</version>
    </dependency>
    <dependency>
      <groupId>com.headius</groupId>
      <artifactId>coro-mock</artifactId>
      <version>1.0</version>
      <scope>provided</scope>
    </dependency>
    <dependency>
      <groupId>com.headius</groupId>
      <artifactId>unsafe-mock</artifactId>
      <version>${unsafe.version}</version>
      <scope>provided</scope>
    </dependency>
    <dependency>
      <groupId>com.headius</groupId>
      <artifactId>jsr292-mock</artifactId>
      <version>1.1</version>
      <scope>provided</scope>
    </dependency>
    <dependency>
      <groupId>bsf</groupId>
      <artifactId>bsf</artifactId>
      <version>2.4.0</version>
      <scope>provided</scope>
    </dependency>
    <dependency>
      <groupId>com.jcraft</groupId>
      <artifactId>jzlib</artifactId>
      <version>1.1.2</version>
    </dependency>
    <dependency>
      <groupId>com.martiansoftware</groupId>
      <artifactId>nailgun-server</artifactId>
      <version>0.9.1</version>
    </dependency>
    <dependency>
      <groupId>com.oracle</groupId>
      <artifactId>truffle</artifactId>
      <version>0.3</version>
    </dependency>
    <dependency>
      <groupId>junit</groupId>
      <artifactId>junit</artifactId>
      <scope>test</scope>
    </dependency>
    <dependency>
      <groupId>org.apache.ant</groupId>
      <artifactId>ant</artifactId>
      <version>${ant.version}</version>
      <scope>provided</scope>
    </dependency>
    <dependency>
      <groupId>org.osgi</groupId>
      <artifactId>org.osgi.core</artifactId>
      <version>5.0.0</version>
      <scope>provided</scope>
    </dependency>
    <dependency>
      <groupId>org.yaml</groupId>
      <artifactId>snakeyaml</artifactId>
      <version>1.13</version>
    </dependency>
    <dependency>
      <groupId>org.jruby</groupId>
      <artifactId>joda-timezones</artifactId>
      <version>${tzdata.version}</version>
      <scope>${tzdata.scope}</scope>
    </dependency>
    <dependency>
      <groupId>joda-time</groupId>
      <artifactId>joda-time</artifactId>
      <version>${joda.time.version}</version>
    </dependency>
  </dependencies>
  <build>
    <defaultGoal>package</defaultGoal>
    <resources>
      <resource>
        <directory>src/main/ruby</directory>
        <includes>
          <include>**/*rb</include>
        </includes>
      </resource>
      <resource>
        <directory>src/main/resources</directory>
        <includes>
          <include>META-INF/**/*</include>
        </includes>
      </resource>
      <resource>
        <targetPath>${project.build.sourceDirectory}</targetPath>
        <filtering>true</filtering>
        <directory>${project.basedir}/src/main/resources</directory>
        <includes>
          <include>${Constants.java}</include>
        </includes>
      </resource>
    </resources>
    <pluginManagement>
      <plugins>
        <plugin>
          <groupId>org.eclipse.m2e</groupId>
          <artifactId>lifecycle-mapping</artifactId>
          <version>1.0.0</version>
          <configuration>
            <lifecycleMappingMetadata>
              <pluginExecutions>
                <pluginExecution>
                  <pluginExecutionFilter>
                    <groupId>org.codehaus.mojo</groupId>
                    <artifactId>properties-maven-plugin</artifactId>
                    <versionRange>[1.0-alpha-2,)</versionRange>
                    <goals>
                      <goal>read-project-properties</goal>
                    </goals>
                  </pluginExecutionFilter>
                  <action>
                    <ignore></ignore>
                  </action>
                </pluginExecution>
                <pluginExecution>
                  <pluginExecutionFilter>
                    <groupId>org.codehaus.mojo</groupId>
                    <artifactId>build-helper-maven-plugin</artifactId>
                    <versionRange>[1.8,)</versionRange>
                    <goals>
                      <goal>add-source</goal>
                    </goals>
                  </pluginExecutionFilter>
                  <action>
                    <ignore></ignore>
                  </action>
                </pluginExecution>
                <pluginExecution>
                  <pluginExecutionFilter>
                    <groupId>org.codehaus.mojo</groupId>
                    <artifactId>exec-maven-plugin</artifactId>
                    <versionRange>[1.2.1,)</versionRange>
                    <goals>
                      <goal>exec</goal>
                    </goals>
                  </pluginExecutionFilter>
                  <action>
                    <ignore></ignore>
                  </action>
                </pluginExecution>
                <pluginExecution>
                  <pluginExecutionFilter>
                    <groupId>org.apache.maven.plugins</groupId>
                    <artifactId>maven-dependency-plugin</artifactId>
                    <versionRange>[2.8,)</versionRange>
                    <goals>
                      <goal>copy</goal>
                    </goals>
                  </pluginExecutionFilter>
                  <action>
                    <ignore></ignore>
                  </action>
                </pluginExecution>
                <pluginExecution>
                  <pluginExecutionFilter>
                    <groupId>org.apache.maven.plugins</groupId>
                    <artifactId>maven-clean-plugin</artifactId>
                    <versionRange>[2.5,)</versionRange>
                    <goals>
                      <goal>clean</goal>
                    </goals>
                  </pluginExecutionFilter>
                  <action>
                    <ignore></ignore>
                  </action>
                </pluginExecution>
              </pluginExecutions>
            </lifecycleMappingMetadata>
          </configuration>
        </plugin>
      </plugins>
    </pluginManagement>
    <plugins>
      <plugin>
        <groupId>org.codehaus.mojo</groupId>
        <artifactId>properties-maven-plugin</artifactId>
        <version>1.0-alpha-2</version>
        <executions>
          <execution>
            <id>properties</id>
            <phase>initialize</phase>
            <goals>
              <goal>read-project-properties</goal>
            </goals>
            <configuration>
              <files>
                <file>${jruby.basedir}/default.build.properties</file>
                <file>${jruby.basedir}/build.properties</file>
              </files>
              <quiet>true</quiet>
            </configuration>
          </execution>
        </executions>
      </plugin>
      <plugin>
        <groupId>org.codehaus.mojo</groupId>
        <artifactId>buildnumber-maven-plugin</artifactId>
        <version>1.2</version>
        <executions>
          <execution>
            <id>jruby-revision</id>
            <phase>generate-sources</phase>
            <goals>
              <goal>create</goal>
            </goals>
            <configuration>
              <shortRevisionLength>7</shortRevisionLength>
              <buildNumberPropertyName>jruby.revision</buildNumberPropertyName>
            </configuration>
          </execution>
        </executions>
      </plugin>
      <plugin>
        <groupId>org.codehaus.mojo</groupId>
        <artifactId>build-helper-maven-plugin</artifactId>
        <executions>
          <execution>
            <id>add-populators</id>
            <phase>process-classes</phase>
            <goals>
              <goal>add-source</goal>
            </goals>
            <configuration>
              <sources>
                <source>${anno.sources}</source>
              </sources>
            </configuration>
          </execution>
        </executions>
      </plugin>
      <plugin>
        <groupId>org.codehaus.mojo</groupId>
        <artifactId>exec-maven-plugin</artifactId>
        <executions>
          <execution>
            <id>invoker-generator</id>
            <phase>process-classes</phase>
            <goals>
              <goal>exec</goal>
            </goals>
            <configuration>
              <arguments>
                <argument>-Djruby.bytecode.version=${base.java.version}</argument>
                <argument>-classpath</argument>
                <classpath />
                <argument>org.jruby.anno.InvokerGenerator</argument>
                <argument>${anno.sources}/annotated_classes.txt</argument>
                <argument>${project.build.outputDirectory}</argument>
              </arguments>
              <executable>java</executable>
              <classpathScope>compile</classpathScope>
            </configuration>
          </execution>
        </executions>
      </plugin>
      <plugin>
        <artifactId>maven-compiler-plugin</artifactId>
        <executions>
          <execution>
            <id>anno</id>
            <phase>process-resources</phase>
            <goals>
              <goal>compile</goal>
            </goals>
            <configuration>
              <includes>
                <include>org/jruby/anno/FrameField.java</include>
                <include>org/jruby/anno/AnnotationBinder.java</include>
                <include>org/jruby/anno/JRubyMethod.java</include>
                <include>org/jruby/anno/FrameField.java</include>
                <include>org/jruby/CompatVersion.java</include>
                <include>org/jruby/runtime/Visibility.java</include>
                <include>org/jruby/util/CodegenUtils.java</include>
                <include>org/jruby/util/SafePropertyAccessor.java</include>
              </includes>
            </configuration>
          </execution>
          <execution>
            <id>default-compile</id>
            <phase>compile</phase>
            <goals>
              <goal>compile</goal>
            </goals>
            <configuration>
              <annotationProcessors>
                <annotationProcessor>org.jruby.anno.AnnotationBinder</annotationProcessor>
                <annotationProcessor>com.oracle.truffle.dsl.processor.TruffleProcessor</annotationProcessor>
              </annotationProcessors>
              <generatedSourcesDirectory>target/generated-sources</generatedSourcesDirectory>
              <compilerArgs>
                <compilerArg>-XDignore.symbol.file=true</compilerArg>
                <compilerArg>-J-Duser.language=en</compilerArg>
                <compilerArg>-J-Dfile.encoding=UTF-8</compilerArg>
                <compilerArg>-J-Xbootclasspath/p:${unsafe.jar}</compilerArg>
                <compilerArg>-J-Xmx${jruby.compile.memory}</compilerArg>
              </compilerArgs>
            </configuration>
          </execution>
          <execution>
            <id>populators</id>
            <phase>process-classes</phase>
            <goals>
              <goal>compile</goal>
            </goals>
            <configuration>
              <compilerArgs>
                <compilerArg>-XDignore.symbol.file=true</compilerArg>
                <compilerArg>-J-Duser.language=en</compilerArg>
                <compilerArg>-J-Dfile.encoding=UTF-8</compilerArg>
                <compilerArg>-J-Xbootclasspath/p:${unsafe.jar}</compilerArg>
                <compilerArg>-J-Xmx${jruby.compile.memory}</compilerArg>
              </compilerArgs>
              <includes>
                <include>org/jruby/gen/**/*.java</include>
              </includes>
            </configuration>
          </execution>
          <execution>
            <id>eclipse-hack</id>
            <phase>process-classes</phase>
            <goals>
              <goal>compile</goal>
            </goals>
            <configuration>
              <skipMain>true</skipMain>
              <includes>
                <include>**/*.java</include>
              </includes>
            </configuration>
          </execution>
        </executions>
        <configuration>
          <encoding>utf-8</encoding>
          <debug>true</debug>
          <verbose>true</verbose>
          <fork>true</fork>
          <compilerArgs>
            <arg>-J-Xmx1G</arg>
          </compilerArgs>
          <showWarnings>true</showWarnings>
          <showDeprecation>true</showDeprecation>
          <source>${base.java.version}</source>
          <source>1.7</source>
          <target>${base.javac.version}</target>
          <target>1.7</target>
          <useIncrementalCompilation>false</useIncrementalCompilation>
        </configuration>
      </plugin>
      <plugin>
        <artifactId>maven-clean-plugin</artifactId>
        <executions>
          <execution>
            <id>default-clean</id>
            <phase>clean</phase>
            <goals>
              <goal>clean</goal>
            </goals>
            <configuration>
              <filesets>
                <fileset>
                  <directory>${project.build.sourceDirectory}</directory>
                  <includes>
                    <include>${Constants.java}</include>
                  </includes>
                </fileset>
              </filesets>
              <failOnError>false</failOnError>
            </configuration>
          </execution>
        </executions>
      </plugin>
      <plugin>
        <artifactId>maven-shade-plugin</artifactId>
        <executions>
          <execution>
            <id>pack jruby.jar</id>
            <phase>package</phase>
            <goals>
              <goal>shade</goal>
            </goals>
            <configuration>
              <relocations>
                <relocation>
                  <pattern>org.objectweb</pattern>
                  <shadedPattern>org.jruby.org.objectweb</shadedPattern>
                </relocation>
              </relocations>
              <outputFile>${jruby.basedir}/lib/jruby.jar</outputFile>
              <transformers>
                <transformer implementation="org.apache.maven.plugins.shade.resource.ManifestResourceTransformer">
                  <mainClass>org.jruby.Main</mainClass>
                </transformer>
              </transformers>
            </configuration>
          </execution>
        </executions>
      </plugin>
      <plugin>
        <artifactId>maven-surefire-plugin</artifactId>
        <configuration>
          <forkCount>1</forkCount>
          <reuseForks>false</reuseForks>
          <systemProperties>
            <jruby.compat.version>1.9</jruby.compat.version>
            <jruby.home>${basedir}/..</jruby.home>
          </systemProperties>
          <argLine>-Xmx${jruby.test.memory} -XX:MaxPermSize=${jruby.test.memory.permgen} -Dfile.encoding=UTF-8 -Djava.awt.headless=true</argLine>
          <includes>
            <include>org/jruby/test/MainTestSuite.java</include>
            <include>org/jruby/embed/**/*Test*.java</include>
          </includes>
          <additionalClasspathElements>
            <additionalClasspathElement>${basedir}/src/test/ruby</additionalClasspathElement>
          </additionalClasspathElements>
        </configuration>
      </plugin>
    </plugins>
  </build>
  <profiles>
    <profile>
      <id>dist</id>
      <build>
        <plugins>
          <plugin>
            <artifactId>maven-shade-plugin</artifactId>
            <executions>
              <execution>
                <id>pack jruby-core-noasm.jar</id>
                <phase>verify</phase>
                <goals>
                  <goal>shade</goal>
                </goals>
                <configuration>
                  <shadedArtifactAttached>true</shadedArtifactAttached>
                  <shadedClassifierName>noasm</shadedClassifierName>
                  <artifactSet>
                    <includes>
                      <include>com.github.jnr:jnr-ffi</include>
                      <include>org.ow2.asm:*</include>
                    </includes>
                  </artifactSet>
                  <relocations>
                    <relocation>
                      <pattern>org.objectweb</pattern>
                      <shadedPattern>org.jruby.org.objectweb</shadedPattern>
                    </relocation>
                  </relocations>
                </configuration>
              </execution>
              <execution>
                <id>pack jruby-core-complete.jar</id>
                <phase>verify</phase>
                <goals>
                  <goal>shade</goal>
                </goals>
                <configuration>
                  <shadedArtifactAttached>true</shadedArtifactAttached>
                  <shadedClassifierName>complete</shadedClassifierName>
                  <relocations>
                    <relocation>
                      <pattern>org.objectweb</pattern>
                      <shadedPattern>org.jruby.org.objectweb</shadedPattern>
                    </relocation>
                  </relocations>
                  <transformers>
                    <transformer implementation="org.apache.maven.plugins.shade.resource.ManifestResourceTransformer">
                      <mainClass>org.jruby.Main</mainClass>
                    </transformer>
                  </transformers>
                </configuration>
              </execution>
            </executions>
          </plugin>
        </plugins>
      </build>
    </profile>
    <profile>
      <id>jruby-jars</id>
      <build>
        <plugins>
          <plugin>
            <artifactId>maven-shade-plugin</artifactId>
            <executions>
              <execution>
                <id>pack jruby-core-noasm.jar</id>
                <phase>verify</phase>
                <goals>
                  <goal>shade</goal>
                </goals>
                <configuration>
                  <shadedArtifactAttached>true</shadedArtifactAttached>
                  <shadedClassifierName>noasm</shadedClassifierName>
                  <artifactSet>
                    <includes>
                      <include>com.github.jnr:jnr-ffi</include>
                      <include>org.ow2.asm:*</include>
                    </includes>
                  </artifactSet>
                  <relocations>
                    <relocation>
                      <pattern>org.objectweb</pattern>
                      <shadedPattern>org.jruby.org.objectweb</shadedPattern>
                    </relocation>
                  </relocations>
                </configuration>
              </execution>
              <execution>
                <id>pack jruby-core-complete.jar</id>
                <phase>verify</phase>
                <goals>
                  <goal>shade</goal>
                </goals>
                <configuration>
                  <shadedArtifactAttached>true</shadedArtifactAttached>
                  <shadedClassifierName>complete</shadedClassifierName>
                  <relocations>
                    <relocation>
                      <pattern>org.objectweb</pattern>
                      <shadedPattern>org.jruby.org.objectweb</shadedPattern>
                    </relocation>
                  </relocations>
                  <transformers>
                    <transformer implementation="org.apache.maven.plugins.shade.resource.ManifestResourceTransformer">
                      <mainClass>org.jruby.Main</mainClass>
                    </transformer>
                  </transformers>
                </configuration>
              </execution>
            </executions>
          </plugin>
        </plugins>
      </build>
    </profile>
    <profile>
      <id>main</id>
      <build>
        <plugins>
          <plugin>
            <artifactId>maven-shade-plugin</artifactId>
            <executions>
              <execution>
                <id>pack jruby-core-noasm.jar</id>
                <phase>verify</phase>
                <goals>
                  <goal>shade</goal>
                </goals>
                <configuration>
                  <shadedArtifactAttached>true</shadedArtifactAttached>
                  <shadedClassifierName>noasm</shadedClassifierName>
                  <artifactSet>
                    <includes>
                      <include>com.github.jnr:jnr-ffi</include>
                      <include>org.ow2.asm:*</include>
                    </includes>
                  </artifactSet>
                  <relocations>
                    <relocation>
                      <pattern>org.objectweb</pattern>
                      <shadedPattern>org.jruby.org.objectweb</shadedPattern>
                    </relocation>
                  </relocations>
                </configuration>
              </execution>
              <execution>
                <id>pack jruby-core-complete.jar</id>
                <phase>verify</phase>
                <goals>
                  <goal>shade</goal>
                </goals>
                <configuration>
                  <shadedArtifactAttached>true</shadedArtifactAttached>
                  <shadedClassifierName>complete</shadedClassifierName>
                  <relocations>
                    <relocation>
                      <pattern>org.objectweb</pattern>
                      <shadedPattern>org.jruby.org.objectweb</shadedPattern>
                    </relocation>
                  </relocations>
                  <transformers>
                    <transformer implementation="org.apache.maven.plugins.shade.resource.ManifestResourceTransformer">
                      <mainClass>org.jruby.Main</mainClass>
                    </transformer>
                  </transformers>
                </configuration>
              </execution>
            </executions>
          </plugin>
        </plugins>
      </build>
    </profile>
    <profile>
      <id>all</id>
      <build>
        <plugins>
          <plugin>
            <artifactId>maven-shade-plugin</artifactId>
            <executions>
              <execution>
                <id>pack jruby-core-noasm.jar</id>
                <phase>verify</phase>
                <goals>
                  <goal>shade</goal>
                </goals>
                <configuration>
                  <shadedArtifactAttached>true</shadedArtifactAttached>
                  <shadedClassifierName>noasm</shadedClassifierName>
                  <artifactSet>
                    <includes>
                      <include>com.github.jnr:jnr-ffi</include>
                      <include>org.ow2.asm:*</include>
                    </includes>
                  </artifactSet>
                  <relocations>
                    <relocation>
                      <pattern>org.objectweb</pattern>
                      <shadedPattern>org.jruby.org.objectweb</shadedPattern>
                    </relocation>
                  </relocations>
                </configuration>
              </execution>
              <execution>
                <id>pack jruby-core-complete.jar</id>
                <phase>verify</phase>
                <goals>
                  <goal>shade</goal>
                </goals>
                <configuration>
                  <shadedArtifactAttached>true</shadedArtifactAttached>
                  <shadedClassifierName>complete</shadedClassifierName>
                  <relocations>
                    <relocation>
                      <pattern>org.objectweb</pattern>
                      <shadedPattern>org.jruby.org.objectweb</shadedPattern>
                    </relocation>
                  </relocations>
                  <transformers>
                    <transformer implementation="org.apache.maven.plugins.shade.resource.ManifestResourceTransformer">
                      <mainClass>org.jruby.Main</mainClass>
                    </transformer>
                  </transformers>
                </configuration>
              </execution>
            </executions>
          </plugin>
        </plugins>
      </build>
    </profile>
    <profile>
      <id>complete</id>
      <build>
        <plugins>
          <plugin>
            <artifactId>maven-shade-plugin</artifactId>
            <executions>
              <execution>
                <id>pack jruby-core-noasm.jar</id>
                <phase>verify</phase>
                <goals>
                  <goal>shade</goal>
                </goals>
                <configuration>
                  <shadedArtifactAttached>true</shadedArtifactAttached>
                  <shadedClassifierName>noasm</shadedClassifierName>
                  <artifactSet>
                    <includes>
                      <include>com.github.jnr:jnr-ffi</include>
                      <include>org.ow2.asm:*</include>
                    </includes>
                  </artifactSet>
                  <relocations>
                    <relocation>
                      <pattern>org.objectweb</pattern>
                      <shadedPattern>org.jruby.org.objectweb</shadedPattern>
                    </relocation>
                  </relocations>
                </configuration>
              </execution>
              <execution>
                <id>pack jruby-core-complete.jar</id>
                <phase>verify</phase>
                <goals>
                  <goal>shade</goal>
                </goals>
                <configuration>
                  <shadedArtifactAttached>true</shadedArtifactAttached>
                  <shadedClassifierName>complete</shadedClassifierName>
                  <relocations>
                    <relocation>
                      <pattern>org.objectweb</pattern>
                      <shadedPattern>org.jruby.org.objectweb</shadedPattern>
                    </relocation>
                  </relocations>
                  <transformers>
                    <transformer implementation="org.apache.maven.plugins.shade.resource.ManifestResourceTransformer">
                      <mainClass>org.jruby.Main</mainClass>
                    </transformer>
                  </transformers>
                </configuration>
              </execution>
            </executions>
          </plugin>
        </plugins>
      </build>
    </profile>
    <profile>
      <id>release</id>
      <build>
        <plugins>
          <plugin>
            <artifactId>maven-shade-plugin</artifactId>
            <executions>
              <execution>
                <id>pack jruby-core-noasm.jar</id>
                <phase>verify</phase>
                <goals>
                  <goal>shade</goal>
                </goals>
                <configuration>
                  <shadedArtifactAttached>true</shadedArtifactAttached>
                  <shadedClassifierName>noasm</shadedClassifierName>
                  <artifactSet>
                    <includes>
                      <include>com.github.jnr:jnr-ffi</include>
                      <include>org.ow2.asm:*</include>
                    </includes>
                  </artifactSet>
                  <relocations>
                    <relocation>
                      <pattern>org.objectweb</pattern>
                      <shadedPattern>org.jruby.org.objectweb</shadedPattern>
                    </relocation>
                  </relocations>
                </configuration>
              </execution>
              <execution>
                <id>pack jruby-core-complete.jar</id>
                <phase>verify</phase>
                <goals>
                  <goal>shade</goal>
                </goals>
                <configuration>
                  <shadedArtifactAttached>true</shadedArtifactAttached>
                  <shadedClassifierName>complete</shadedClassifierName>
                  <relocations>
                    <relocation>
                      <pattern>org.objectweb</pattern>
                      <shadedPattern>org.jruby.org.objectweb</shadedPattern>
                    </relocation>
                  </relocations>
                  <transformers>
                    <transformer implementation="org.apache.maven.plugins.shade.resource.ManifestResourceTransformer">
                      <mainClass>org.jruby.Main</mainClass>
                    </transformer>
                  </transformers>
                </configuration>
              </execution>
            </executions>
          </plugin>
        </plugins>
      </build>
    </profile>
    <profile>
      <id>snapshots</id>
      <build>
        <plugins>
          <plugin>
            <artifactId>maven-shade-plugin</artifactId>
            <executions>
              <execution>
                <id>pack jruby-core-noasm.jar</id>
                <phase>verify</phase>
                <goals>
                  <goal>shade</goal>
                </goals>
                <configuration>
                  <shadedArtifactAttached>true</shadedArtifactAttached>
                  <shadedClassifierName>noasm</shadedClassifierName>
                  <artifactSet>
                    <includes>
                      <include>com.github.jnr:jnr-ffi</include>
                      <include>org.ow2.asm:*</include>
                    </includes>
                  </artifactSet>
                  <relocations>
                    <relocation>
                      <pattern>org.objectweb</pattern>
                      <shadedPattern>org.jruby.org.objectweb</shadedPattern>
                    </relocation>
                  </relocations>
                </configuration>
              </execution>
              <execution>
                <id>pack jruby-core-complete.jar</id>
                <phase>verify</phase>
                <goals>
                  <goal>shade</goal>
                </goals>
                <configuration>
                  <shadedArtifactAttached>true</shadedArtifactAttached>
                  <shadedClassifierName>complete</shadedClassifierName>
                  <relocations>
                    <relocation>
                      <pattern>org.objectweb</pattern>
                      <shadedPattern>org.jruby.org.objectweb</shadedPattern>
                    </relocation>
                  </relocations>
                  <transformers>
                    <transformer implementation="org.apache.maven.plugins.shade.resource.ManifestResourceTransformer">
                      <mainClass>org.jruby.Main</mainClass>
                    </transformer>
                  </transformers>
                </configuration>
              </execution>
            </executions>
          </plugin>
        </plugins>
      </build>
    </profile>
    <profile>
      <id>jruby.bash</id>
      <activation>
        <file>
          <missing>../bin/jruby</missing>
        </file>
      </activation>
      <build>
        <plugins>
          <plugin>
            <artifactId>maven-antrun-plugin</artifactId>
            <executions>
              <execution>
                <id>copy</id>
                <phase>package</phase>
                <goals>
                  <goal>run</goal>
                </goals>
                <configuration>
                  <tasks>
                    <exec executable="/bin/sh" osfamily="unix">
                      <arg line="-c 'cp &quot;${jruby.basedir}/bin/jruby.bash&quot; &quot;${jruby.basedir}/bin/jruby&quot;'" />
                    </exec>
                    <chmod file="${jruby.basedir}/bin/jruby" perm="755" />
                  </tasks>
                </configuration>
              </execution>
            </executions>
          </plugin>
        </plugins>
      </build>
    </profile>
    <profile>
      <id>native</id>
      <activation>
        <file>
          <missing>../lib/jni</missing>
        </file>
      </activation>
      <build>
        <plugins>
          <plugin>
            <artifactId>maven-dependency-plugin</artifactId>
            <executions>
              <execution>
                <id>unzip native</id>
                <phase>process-classes</phase>
                <goals>
                  <goal>unpack</goal>
                </goals>
                <configuration>
                  <excludes>META-INF,META-INF/*</excludes>
                  <artifactItems>
                    <artifactItem>
                      <groupId>com.github.jnr</groupId>
                      <artifactId>jffi</artifactId>
                      <version>${jffi.version}</version>
                      <type>jar</type>
                      <classifier>native</classifier>
                      <overWrite>false</overWrite>
                      <outputDirectory>${jruby.basedir}/lib</outputDirectory>
                    </artifactItem>
                  </artifactItems>
                </configuration>
              </execution>
            </executions>
          </plugin>
        </plugins>
      </build>
    </profile>
    <profile>
      <id>test</id>
      <properties>
        <maven.test.skip>false</maven.test.skip>
      </properties>
    </profile>
    <profile>
      <id>tzdata</id>
      <activation>
        <property>
          <name>tzdata.version</name>
        </property>
      </activation>
      <properties>
        <tzdata.jar.version>${tzdata.version}</tzdata.jar.version>
        <tzdata.scope>runtime</tzdata.scope>
      </properties>
    </profile>
  </profiles>
</project><|MERGE_RESOLUTION|>--- conflicted
+++ resolved
@@ -5,11 +5,7 @@
   <parent>
     <groupId>org.jruby</groupId>
     <artifactId>jruby-parent</artifactId>
-<<<<<<< HEAD
     <version>9000.dev-SNAPSHOT</version>
-=======
-    <version>1.7.14-SNAPSHOT</version>
->>>>>>> dde48059
   </parent>
   <artifactId>jruby-core</artifactId>
   <name>JRuby Core</name>
@@ -76,16 +72,6 @@
       <groupId>com.github.jnr</groupId>
       <artifactId>jnr-posix</artifactId>
       <version>3.0.2-SNAPSHOT</version>
-<<<<<<< HEAD
-=======
-      <type>jar</type>
-    </dependency>
-    <dependency>
-      <groupId>org.jruby.extras</groupId>
-      <artifactId>bytelist</artifactId>
-      <version>1.0.11</version>
->>>>>>> dde48059
-      <type>jar</type>
     </dependency>
     <dependency>
       <groupId>com.github.jnr</groupId>
@@ -136,7 +122,7 @@
     <dependency>
       <groupId>com.headius</groupId>
       <artifactId>options</artifactId>
-      <version>1.2</version>
+      <version>1.1</version>
     </dependency>
     <dependency>
       <groupId>com.headius</groupId>
