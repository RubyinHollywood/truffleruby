/***** BEGIN LICENSE BLOCK *****
 * Version: EPL 1.0/GPL 2.0/LGPL 2.1
 *
 * The contents of this file are subject to the Eclipse Public
 * License Version 1.0 (the "License"); you may not use this file
 * except in compliance with the License. You may obtain a copy of
 * the License at http://www.eclipse.org/legal/epl-v10.html
 *
 * Software distributed under the License is distributed on an "AS
 * IS" basis, WITHOUT WARRANTY OF ANY KIND, either express or
 * implied. See the License for the specific language governing
 * rights and limitations under the License.
 *
 * Copyright (C) 2001 Chad Fowler <chadfowler@chadfowler.com>
 * Copyright (C) 2001-2004 Jan Arne Petersen <jpetersen@uni-bonn.de>
 * Copyright (C) 2002 Benoit Cerrina <b.cerrina@wanadoo.fr>
 * Copyright (C) 2002-2004 Anders Bengtsson <ndrsbngtssn@yahoo.se>
 * Copyright (C) 2004 Joey Gibson <joey@joeygibson.com>
 * Copyright (C) 2004 Charles O Nutter <headius@headius.com>
 * Copyright (C) 2004 Stefan Matthias Aust <sma@3plus4.de>
 * Copyright (C) 2006 Thomas E Enebo <enebo@acm.org>
 * Copyright (C) 2006 Ola Bini <ola.bini@ki.se>
 * Copyright (C) 2006 Miguel Covarrubias <mlcovarrubias@gmail.com>
 * Copyright (C) 2009 Joseph LaFata <joe@quibb.org>
 * 
 * Alternatively, the contents of this file may be used under the terms of
 * either of the GNU General Public License Version 2 or later (the "GPL"),
 * or the GNU Lesser General Public License Version 2.1 or later (the "LGPL"),
 * in which case the provisions of the GPL or the LGPL are applicable instead
 * of those above. If you wish to allow use of your version of this file only
 * under the terms of either the GPL or the LGPL, and not to allow others to
 * use your version of this file under the terms of the EPL, indicate your
 * decision by deleting the provisions above and replace them with the notice
 * and other provisions required by the GPL or the LGPL. If you do not delete
 * the provisions above, a recipient may use your version of this file under
 * the terms of any one of the EPL, the GPL or the LGPL.
 ***** END LICENSE BLOCK *****/
package org.jruby;

import java.util.Calendar;
import java.util.Date;
import java.util.GregorianCalendar;
import java.util.HashMap;
import java.util.Locale;
import java.util.Map;
import java.util.regex.Matcher;
import java.util.regex.Pattern;

import org.jcodings.specific.USASCIIEncoding;
import org.joda.time.DateTime;
import org.joda.time.DateTimeZone;
import org.joda.time.IllegalFieldValueException;
import org.joda.time.format.DateTimeFormat;
import org.joda.time.format.DateTimeFormatter;
import org.joda.time.tz.FixedDateTimeZone;
import org.jruby.anno.JRubyClass;
import org.jruby.anno.JRubyMethod;
import org.jruby.exceptions.RaiseException;
import org.jruby.runtime.Block;
import org.jruby.runtime.ClassIndex;
import org.jruby.runtime.ObjectAllocator;
import org.jruby.runtime.ThreadContext;
import org.jruby.runtime.Visibility;
import static org.jruby.runtime.Visibility.PRIVATE;
import org.jruby.runtime.builtin.IRubyObject;
import org.jruby.util.ByteList;
import org.jruby.util.RubyDateFormatter;
import org.jruby.runtime.Helpers;

import static org.jruby.RubyComparable.invcmp;
import static org.jruby.runtime.Helpers.invokedynamic;
import static org.jruby.runtime.invokedynamic.MethodNames.OP_CMP;

/** The Time class.
 * 
 * @author chadfowler, jpetersen
 */
@JRubyClass(name="Time", include="Comparable")
public class RubyTime extends RubyObject {
    public static final String UTC = "UTC";
    private DateTime dt;
    private long nsec;
    
    private final static DateTimeFormatter ONE_DAY_CTIME_FORMATTER = DateTimeFormat.forPattern("EEE MMM  d HH:mm:ss yyyy").withLocale(Locale.ENGLISH);
    private final static DateTimeFormatter TWO_DAY_CTIME_FORMATTER = DateTimeFormat.forPattern("EEE MMM dd HH:mm:ss yyyy").withLocale(Locale.ENGLISH);

    private final static DateTimeFormatter TO_S_FORMATTER = DateTimeFormat.forPattern("EEE MMM dd HH:mm:ss Z yyyy").withLocale(Locale.ENGLISH);
    private final static DateTimeFormatter TO_S_UTC_FORMATTER = DateTimeFormat.forPattern("EEE MMM dd HH:mm:ss 'UTC' yyyy").withLocale(Locale.ENGLISH);

    private final static DateTimeFormatter TO_S_FORMATTER_19 = DateTimeFormat.forPattern("yyyy-MM-dd HH:mm:ss Z").withLocale(Locale.ENGLISH);
    private final static DateTimeFormatter TO_S_UTC_FORMATTER_19 = DateTimeFormat.forPattern("yyyy-MM-dd HH:mm:ss 'UTC'").withLocale(Locale.ENGLISH);
    // There are two different popular TZ formats: legacy (AST+3:00:00, GMT-3), and
    // newer one (US/Pacific, America/Los_Angeles). This pattern is to detect
    // the legacy TZ format in order to convert it to the newer format
    // understood by Java API.
    private static final Pattern TZ_PATTERN
            = Pattern.compile("([^-\\+\\d]+)?([\\+-]?)(\\d+)(?::(\\d+))?(?::(\\d+))?");
    
    private static final Pattern TIME_OFFSET_PATTERN
            = Pattern.compile("([\\+-])(\\d\\d):(\\d\\d)(?::(\\d\\d))?");

    private static final ByteList TZ_STRING = ByteList.create("TZ");
    
    private boolean isTzRelative = false; // true if and only if #new is called with a numeric offset (e.g., "+03:00")
    
    /* JRUBY-3560
     * joda-time disallows use of three-letter time zone IDs.
     * Since MRI accepts these values, we need to translate them.
     */
    private static final Map<String, String> LONG_TZNAME = Helpers.map(
        "MET", "CET", // JRUBY-2759
        "ROC", "Asia/Taipei", // Republic of China
        "WET", "Europe/Lisbon" // Western European Time
    );
    
    /* Some TZ values need to be overriden for Time#zone
     */
    private static final Map<String, String> SHORT_STD_TZNAME = Helpers.map(
        "Etc/UCT", "UCT",
        "MET", "MET", // needs to be overriden
        "UCT", "UCT"
    );

    private static final Map<String, String> SHORT_DL_TZNAME = Helpers.map(
        "Etc/UCT", "UCT",
        "MET", "MEST", // needs to be overriden
        "UCT", "UCT"
    );
    
    private void setIsTzRelative(boolean tzRelative) {
        isTzRelative = tzRelative;
    }

    @Override
    public ClassIndex getNativeClassIndex() {
        return ClassIndex.TIME;
    }
    
    private static IRubyObject getEnvTimeZone(Ruby runtime) {
        RubyString tzVar = runtime.newString(TZ_STRING);
        return runtime.getENV().op_aref(runtime.getCurrentContext(), tzVar);
    }

    public static DateTimeZone getLocalTimeZone(Ruby runtime) {
        IRubyObject tz = getEnvTimeZone(runtime);

        if (tz == null || ! (tz instanceof RubyString)) {
            return DateTimeZone.getDefault();
        } else {
            return getTimeZoneFromTZString(runtime, tz.toString());
        }
    }

    private static DateTimeZone getTimeZoneFromTZString(Ruby runtime, String zone) {
        DateTimeZone cachedZone = runtime.getTimezoneCache().get(zone);
        if (cachedZone != null) {
            return cachedZone;
        } else {
            DateTimeZone dtz = parseTZString(runtime, zone);
            runtime.getTimezoneCache().put(zone, dtz);
            return dtz;
        }
    }

    private static DateTimeZone parseTZString(Ruby runtime, String zone) {
        String upZone = zone.toUpperCase();

        Matcher tzMatcher = TZ_PATTERN.matcher(zone);
        if (tzMatcher.matches()) {
            String zoneName = tzMatcher.group(1);
            String sign = tzMatcher.group(2);
            String hours = tzMatcher.group(3);
            String minutes = tzMatcher.group(4);
<<<<<<< HEAD
            String seconds= tzMatcher.group(5);
=======
>>>>>>> 2a9cccef

            if (zoneName == null) {
                zoneName = "";
            }

            // Sign is reversed in legacy TZ notation
<<<<<<< HEAD
            return getTimeZoneFromHHMM(runtime, zoneName, sign.equals("-"), hours, minutes, seconds);
=======
            return getTimeZoneFromHHMM(runtime, zoneName, sign.equals("-"), hours, minutes);
>>>>>>> 2a9cccef
        } else {
            if (LONG_TZNAME.containsKey(upZone)) {
                zone = LONG_TZNAME.get(upZone);
            } else if (upZone.equals("UTC") || upZone.equals("GMT")) {
                // MRI behavior: With TZ equal to "GMT" or "UTC", Time.now
                // is *NOT* considered as a proper GMT/UTC time:
                //   ENV['TZ']="GMT"; Time.now.gmt? #=> false
                //   ENV['TZ']="UTC"; Time.now.utc? #=> false
                // Hence, we need to adjust for that.
                zone = "Etc/" + upZone;
            }

            try {
                return DateTimeZone.forID(zone);
            } catch (IllegalArgumentException e) {
                runtime.getWarnings().warn("Unrecognized time zone: "+zone);
                return DateTimeZone.UTC;
            }
        }
    }

    public static DateTimeZone getTimeZoneFromString(Ruby runtime, String zone) {
        DateTimeZone cachedZone = runtime.getTimezoneCache().get(zone);
        if (cachedZone != null) {
            return cachedZone;
        } else {
            DateTimeZone dtz = parseZoneString(runtime, zone);
            runtime.getTimezoneCache().put(zone, dtz);
            return dtz;
        }
    }

    private static DateTimeZone parseZoneString(Ruby runtime, String zone) {
        // TODO: handle possible differences with TZ format
        return parseTZString(runtime, zone);
    }

<<<<<<< HEAD
    public static DateTimeZone getTimeZoneFromUtcOffset(Ruby runtime, IRubyObject utcOffset) {
        String strOffset = utcOffset.toString();

        DateTimeZone cachedZone = runtime.getTimezoneCache().get(strOffset);
        if (cachedZone != null) return cachedZone;

        DateTimeZone dtz;
        if(utcOffset instanceof RubyString) {
            Matcher offsetMatcher = TIME_OFFSET_PATTERN.matcher(strOffset);
            if (!offsetMatcher.matches()) {
                throw runtime.newArgumentError("\"+HH:MM\" or \"-HH:MM\" expected for utc_offset");
            }
            String sign = offsetMatcher.group(1);
            String hours = offsetMatcher.group(2);
            String minutes = offsetMatcher.group(3);
            String seconds = offsetMatcher.group(4);
            dtz = getTimeZoneFromHHMM(runtime, "", !sign.equals("-"), hours, minutes, seconds);
        } else {
            IRubyObject numericOffset = numExact(runtime, utcOffset);
            int newOffset = (int)Math.round(numericOffset.convertToFloat().getDoubleValue() * 1000);
            dtz = getTimeZoneWithOffset(runtime, "", newOffset);
        }

        runtime.getTimezoneCache().put(strOffset, dtz);
        return dtz;
    }

    /* time.c num_exact
     */
    private static IRubyObject numExact(Ruby runtime, IRubyObject v) {
        IRubyObject tmp;
        switch(v.getMetaClass().getRealClass().getClassIndex()) {
            case FIXNUM:
            case BIGNUM:
                return v;
            case RATIONAL:
                break;
            case STRING:
            case NIL:
                exactTypeError(runtime, v);
            default:
                tmp = v.callMethod(runtime.getCurrentContext(), "to_r");
                if(!tmp.eql(UNDEF)) {
                    if(v.respondsTo("to_str")) {
                        exactTypeError(runtime, v);
                    }
                    v = tmp;
                    break;
                }

                tmp = v.callMethod(runtime.getCurrentContext(), "to_int");
                if(!tmp.isNil()) {
                    v = tmp;
                    break;
                }
                exactTypeError(runtime, v);
        }

        switch(v.getMetaClass().getRealClass().getClassIndex()) {
            case FIXNUM:
            case BIGNUM:
                return v;
            case RATIONAL:
                RubyRational r = (RubyRational)v;
                if(r.denominator(runtime.getCurrentContext()) == RubyFixnum.newFixnum(runtime, 1)) {
                    return r.numerator(runtime.getCurrentContext());
                }
                break;
            default:
                exactTypeError(runtime, v);
        }

        return v;
    }

    private static void exactTypeError(Ruby runtime, IRubyObject received) {
        throw runtime.newTypeError(
                String.format("Can't convert %s into an exact number", received.getMetaClass().getRealClass()));
    }

    private static DateTimeZone getTimeZoneFromHHMM(Ruby runtime, String name, boolean positive, String hours, String minutes, String seconds) {
        int h = Integer.parseInt(hours);
        int m = 0;
        int s = 0;
=======
    public static DateTimeZone getTimeZoneFromUtcOffset(Ruby runtime, String utcOffset) {
        DateTimeZone cachedZone = runtime.getTimezoneCache().get(utcOffset);
        if (cachedZone != null) return cachedZone;
        
        Matcher offsetMatcher = TIME_OFFSET_PATTERN.matcher(utcOffset);
        if (!offsetMatcher.matches()) {
            throw runtime.newArgumentError("\"+HH:MM\" or \"-HH:MM\" expected for utc_offset");
        }
        String sign = offsetMatcher.group(1);
        String hours = offsetMatcher.group(2);
        String minutes = offsetMatcher.group(3);
        DateTimeZone dtz = getTimeZoneFromHHMM(runtime, "", !sign.equals("-"), hours, minutes);

        runtime.getTimezoneCache().put(utcOffset, dtz);
        return dtz;
    }

    private static DateTimeZone getTimeZoneFromHHMM(Ruby runtime, String name, boolean positive, String hours, String minutes) {
        int h = Integer.parseInt(hours);
        int m = 0;
>>>>>>> 2a9cccef
        if (minutes != null) {
            m = Integer.parseInt(minutes);
        }

<<<<<<< HEAD
        if (seconds != null) {
            s = Integer.parseInt(seconds);
        }

=======
>>>>>>> 2a9cccef
        if (h > 23 || m > 59) {
            throw runtime.newArgumentError("utc_offset out of range");
        }

<<<<<<< HEAD
        int offset = (positive ? +1 : -1) * ((h * 3600) + m * 60 + s)  * 1000;
=======
        int offset = (positive ? +1 : -1) * ((h * 60) + m) * 60 * 1000;
>>>>>>> 2a9cccef
        return timeZoneWithOffset(name, offset);
    }

    public static DateTimeZone getTimeZone(Ruby runtime, long seconds) {
        if (seconds >= 60*60*24 || seconds <= -60*60*24) {
            throw runtime.newArgumentError("utc_offset out of range");
        }
        return getTimeZoneWithOffset(runtime, "", (int) (seconds * 1000));
    }

    public static DateTimeZone getTimeZoneWithOffset(Ruby runtime, String zoneName, int offset) {
        // validate_zone_name
        zoneName = zoneName.trim();

        String zone = zoneName + offset;

        DateTimeZone cachedZone = runtime.getTimezoneCache().get(zone);
        if (cachedZone != null) {
            return cachedZone;
        } else {
            DateTimeZone dtz = timeZoneWithOffset(zoneName, offset);
            runtime.getTimezoneCache().put(zone, dtz);
            return dtz;
        }
    }

    private static DateTimeZone timeZoneWithOffset(String zoneName, int offset) {
        if (zoneName.isEmpty()) {
            return DateTimeZone.forOffsetMillis(offset);
        } else {
            return new FixedDateTimeZone(zoneName, null, offset, offset);
        }
    }

    public RubyTime(Ruby runtime, RubyClass rubyClass) {
        super(runtime, rubyClass);
    }
    
    public RubyTime(Ruby runtime, RubyClass rubyClass, DateTime dt) {
        super(runtime, rubyClass);
        this.dt = dt;
    }

    private static ObjectAllocator TIME_ALLOCATOR = new ObjectAllocator() {
        @Override
        public IRubyObject allocate(Ruby runtime, RubyClass klass) {
            DateTimeZone dtz = getLocalTimeZone(runtime);
            DateTime dt = new DateTime(dtz);
            RubyTime rt =  new RubyTime(runtime, klass, dt);
            rt.setNSec(0);

            return rt;
        }
    };

    public static RubyClass createTimeClass(Ruby runtime) {
        RubyClass timeClass = runtime.defineClass("Time", runtime.getObject(), TIME_ALLOCATOR);

        timeClass.setClassIndex(ClassIndex.TIME);
        timeClass.setReifiedClass(RubyTime.class);
        
        runtime.setTime(timeClass);
        
        timeClass.includeModule(runtime.getComparable());
        
        timeClass.defineAnnotatedMethods(RubyTime.class);
        
        return timeClass;
    }
    
    public void setNSec(long nsec) {
        this.nsec = nsec;
    }

    public long getNSec() {
        return nsec;
    }

    public void setUSec(long usec) {
        this.nsec = 1000 * usec;
    }
    
    public long getUSec() {
        return nsec / 1000;
    }
    
    public void updateCal(DateTime dt) {
        this.dt = dt;
    }
    
    protected long getTimeInMillis() {
        return dt.getMillis();
    }
    
    public static RubyTime newTime(Ruby runtime, long milliseconds) {
        return newTime(runtime, new DateTime(milliseconds));
    }
    
    public static RubyTime newTime(Ruby runtime, DateTime dt) {
        return new RubyTime(runtime, runtime.getTime(), dt);
    }
    
    public static RubyTime newTime(Ruby runtime, DateTime dt, long nsec) {
        RubyTime t = new RubyTime(runtime, runtime.getTime(), dt);
        t.setNSec(nsec);
        return t;
    }
    
    @Override
    public Class<?> getJavaClass() {
        return Date.class;
    }

    @JRubyMethod(required = 1, visibility = Visibility.PRIVATE)
    @Override
    public IRubyObject initialize_copy(IRubyObject original) {
        if (!(original instanceof RubyTime)) {
            throw getRuntime().newTypeError("Expecting an instance of class Time");
        }
        
        RubyTime originalTime = (RubyTime) original;
        
        // We can just use dt, since it is immutable
        dt = originalTime.dt;
        nsec = originalTime.nsec;
        
        return this;
    }

    @JRubyMethod
    public RubyTime succ() {
        return newTime(getRuntime(),dt.plusSeconds(1));
    }

    @JRubyMethod(name = {"gmtime", "utc"})
    public RubyTime gmtime() {
        dt = dt.withZone(DateTimeZone.UTC);
        return this;
    }

<<<<<<< HEAD
=======
    @JRubyMethod(name = "localtime", compat = RUBY1_8)
>>>>>>> 2a9cccef
    public RubyTime localtime() {
        return localtime19(getRuntime().getCurrentContext(), NULL_ARRAY);
    }
<<<<<<< HEAD
    
    @JRubyMethod(name = "localtime", optional = 1)
    public RubyTime localtime19(ThreadContext context, IRubyObject[] args) {
        DateTimeZone newDtz;
        if (args.length == 0) {
            newDtz = getLocalTimeZone(context.runtime);
        } else {
            newDtz = getTimeZoneFromUtcOffset(context.runtime, args[0]);
        }
        dt = dt.withZone(newDtz);
        return this;
=======

    @JRubyMethod(name = "localtime", optional = 1, compat = RUBY1_9)
    public RubyTime localtime19(ThreadContext context, IRubyObject[] args) {
        if (args.length == 0) return localtime();

        String offset = args[0].asJavaString();
        DateTimeZone dtz = getTimeZoneFromUtcOffset(context.runtime, offset);
        return newTime(context.runtime, dt.withZone(dtz), nsec);
>>>>>>> 2a9cccef
    }
    
    @JRubyMethod(name = {"gmt?", "utc?", "gmtime?"})
    public RubyBoolean gmt() {
        return getRuntime().newBoolean(dt.getZone().getID().equals("UTC"));
    }
    
    @JRubyMethod(name = {"getgm", "getutc"})
    public RubyTime getgm() {
        return newTime(getRuntime(), dt.withZone(DateTimeZone.UTC), nsec);
    }

    public RubyTime getlocal() {
        return getlocal19(getRuntime().getCurrentContext(), NULL_ARRAY);
    }

    @JRubyMethod(name = "getlocal", optional = 1)
    public RubyTime getlocal19(ThreadContext context, IRubyObject[] args) {
        if (args.length == 0) {
            return newTime(getRuntime(), dt.withZone(getLocalTimeZone(getRuntime())), nsec);
        } else {
            DateTimeZone dtz = getTimeZoneFromUtcOffset(context.runtime, args[0]);
            return newTime(getRuntime(), dt.withZone(dtz), nsec);
        }
    }

    @JRubyMethod(required = 1)
    public RubyString strftime(IRubyObject format) {
        final RubyDateFormatter rdf = getRuntime().getCurrentContext().getRubyDateFormatter();
        return rdf.compileAndFormat(format.convertToString(), false, dt, nsec, null);
    }

    @JRubyMethod(name = "==", required = 1)
    @Override
    public IRubyObject op_equal(ThreadContext context, IRubyObject other) {
        if (other.isNil()) {
            return RubyBoolean.newBoolean(getRuntime(), false);
        } else if (other instanceof RubyTime) {
            return getRuntime().newBoolean(cmp((RubyTime) other) == 0);
        }

        return RubyComparable.op_equal19(context, this, other);
    }
    
    @JRubyMethod(name = ">=", required = 1)
    public IRubyObject op_ge(ThreadContext context, IRubyObject other) {
        if (other instanceof RubyTime) {
            return getRuntime().newBoolean(cmp((RubyTime) other) >= 0);
        }
        
        return RubyComparable.op_ge(context, this, other);
    }
    
    @JRubyMethod(name = ">", required = 1)
    public IRubyObject op_gt(ThreadContext context, IRubyObject other) {
        if (other instanceof RubyTime) {
            return getRuntime().newBoolean(cmp((RubyTime) other) > 0);
        }
        
        return RubyComparable.op_gt(context, this, other);
    }
    
    @JRubyMethod(name = "<=", required = 1)
    public IRubyObject op_le(ThreadContext context, IRubyObject other) {
        if (other instanceof RubyTime) {
            return getRuntime().newBoolean(cmp((RubyTime) other) <= 0);
        }
        
        return RubyComparable.op_le(context, this, other);
    }
    
    @JRubyMethod(name = "<", required = 1)
    public IRubyObject op_lt(ThreadContext context, IRubyObject other) {
        if (other instanceof RubyTime) {
            return getRuntime().newBoolean(cmp((RubyTime) other) < 0);
        }
        
        return RubyComparable.op_lt(context, this, other);
    }
    
    private int cmp(RubyTime other) {
        Ruby runtime = getRuntime();

        long millis = getTimeInMillis();
		long millis_other = other.getTimeInMillis();
        // ignore < usec on 1.8
        long nanosec = this.nsec;
        long nsec_other = other.nsec;

		if (millis > millis_other || (millis == millis_other && nanosec > nsec_other)) {
		    return 1;
		} else if (millis < millis_other || (millis == millis_other && nanosec < nsec_other)) {
		    return -1;
		}

        return 0;
    }

    public IRubyObject op_plus(IRubyObject other) {
        return op_plus19(getRuntime().getCurrentContext(), other);
    }

    @JRubyMethod(name = "+", required = 1)
    public IRubyObject op_plus19(ThreadContext context, IRubyObject other) {
        checkOpCoercion(context, other);
        if (other instanceof RubyTime) {
            throw getRuntime().newTypeError("time + time ?");
        }
        other = other.callMethod(context, "to_r");

        long adjustNanos = (long)(RubyNumeric.num2dbl(other) * 1000000000);
        return opPlusNanos(adjustNanos);
    }

    private IRubyObject opPlusNanos(long adjustNanos) {
        long currentMillis = getTimeInMillis();
        
        long adjustMillis = adjustNanos/1000000;
        long adjustNanosLeft = adjustNanos - (adjustMillis*1000000);
        
        long newMillisPart = currentMillis + adjustMillis;
        long newNanosPart = nsec + adjustNanosLeft;

        if (newNanosPart >= 1000000) {
            newNanosPart -= 1000000;
            newMillisPart++;
        }

        RubyTime newTime = new RubyTime(getRuntime(), getMetaClass());
        newTime.dt = new DateTime(newMillisPart).withZone(dt.getZone());
        newTime.setNSec(newNanosPart);

        return newTime;
    }

    private void checkOpCoercion(ThreadContext context, IRubyObject other) {
        if (other instanceof RubyString) {
            throw context.runtime.newTypeError("no implicit conversion to rational from string");
        } else if (other.isNil()) {
            throw context.runtime.newTypeError("no implicit conversion to rational from nil");
        } else if (!other.respondsTo("to_r")){
            throw context.runtime.newTypeError("can't convert " + other.getMetaClass().getBaseName() + " into Rational");
        }
    }

    private IRubyObject opMinus(RubyTime other) {
        long timeInMillis = (getTimeInMillis() - other.getTimeInMillis());
        double timeInSeconds = timeInMillis/1000.0 + (getNSec() - other.getNSec())/1000000000.0;
        
        return RubyFloat.newFloat(getRuntime(), timeInSeconds); // float number of seconds
    }

    public IRubyObject op_minus(IRubyObject other) {
        return op_minus19(getRuntime().getCurrentContext(), other);
    }

    @JRubyMethod(name = "-", required = 1)
    public IRubyObject op_minus19(ThreadContext context, IRubyObject other) {
        checkOpCoercion(context, other);
        if (other instanceof RubyTime) return opMinus((RubyTime) other);
        return opMinusCommon(other.callMethod(context, "to_r"));
    }

    private IRubyObject opMinusCommon(IRubyObject other) {
        long adjustmentInNanos = (long)(RubyNumeric.num2dbl(other)*1000000000);
        long adjustmentInMillis = adjustmentInNanos/1000000;
        long adjustmentInNanosLeft = adjustmentInNanos%1000000;
        
        long time = getTimeInMillis() - adjustmentInMillis;
        
        long nano;
        if (nsec < adjustmentInNanosLeft) {
            time--;
            nano = 1000000 - (adjustmentInNanosLeft - nsec);
        } else {
            nano = nsec - adjustmentInNanosLeft;
        }

        RubyTime newTime = new RubyTime(getRuntime(), getMetaClass());
        newTime.dt = new DateTime(time).withZone(dt.getZone());
        newTime.setNSec(nano);

        return newTime;
    }

    @JRubyMethod(name = "===", required = 1)
    @Override
    public IRubyObject op_eqq(ThreadContext context, IRubyObject other) {
        if (other instanceof RubyTime) {
            return context.runtime.newBoolean(RubyNumeric.fix2int(invokedynamic(context, this, OP_CMP, other)) == 0);
        }

        return context.getRuntime().getFalse();
    }

    @JRubyMethod(name = "<=>", required = 1)
    @Override
    public IRubyObject op_cmp(ThreadContext context, IRubyObject other) {
        if (other instanceof RubyTime) {
            return context.runtime.newFixnum(cmp((RubyTime) other));
        }
        
        return invcmp(context, this, other);
    }

    @JRubyMethod(name = "eql?", required = 1)
    @Override
    public IRubyObject eql_p(IRubyObject other) {
        if (other instanceof RubyTime) {
            RubyTime otherTime = (RubyTime)other; 
            return (nsec == otherTime.nsec && getTimeInMillis() == otherTime.getTimeInMillis()) ? getRuntime().getTrue() : getRuntime().getFalse();
        }
        return getRuntime().getFalse();
    }

    @JRubyMethod(name = {"asctime", "ctime"})
    public RubyString asctime() {
        DateTimeFormatter simpleDateFormat;

        if (dt.getDayOfMonth() < 10) {
            simpleDateFormat = ONE_DAY_CTIME_FORMATTER;
        } else {
            simpleDateFormat = TWO_DAY_CTIME_FORMATTER;
        }
        String result = simpleDateFormat.print(dt);
        return RubyString.newString(getRuntime(), result, USASCIIEncoding.INSTANCE);
    }

    @Override
    public IRubyObject to_s() {
        return to_s19();
    }

    @JRubyMethod(name = {"to_s", "inspect"})
    public IRubyObject to_s19() {
        return inspectCommon(TO_S_FORMATTER_19, TO_S_UTC_FORMATTER_19);
    }

    private IRubyObject inspectCommon(DateTimeFormatter formatter, DateTimeFormatter utcFormatter) {
        DateTimeFormatter simpleDateFormat;
        if (dt.getZone() == DateTimeZone.UTC) {
            simpleDateFormat = utcFormatter;
        } else {
            simpleDateFormat = formatter;
        }

        String result = simpleDateFormat.print(dt);

        if (isTzRelative) {
            // display format needs to invert the UTC offset if this object was
            // created with a specific offset in the 7-arg form of #new
            DateTimeZone dtz = dt.getZone();
            int offset = dtz.toTimeZone().getOffset(dt.getMillis());
            DateTimeZone invertedDTZ = DateTimeZone.forOffsetMillis(offset);
            DateTime invertedDT = dt.withZone(invertedDTZ);
            result = simpleDateFormat.print(invertedDT);
        }

        return RubyString.newString(getRuntime(), result, USASCIIEncoding.INSTANCE);
    }

    @JRubyMethod
    @Override
    public RubyArray to_a() {
        return getRuntime().newArrayNoCopy(new IRubyObject[] { sec(), min(), hour(), mday(), month(), 
                year(), wday(), yday(), isdst(), zone() });
    }

    @JRubyMethod
    public RubyFloat to_f() {
        long millis = getTimeInMillis();
        long nanos = nsec;
        double secs = 0;
        if (millis != 0) secs += (millis / 1000.0);
        if (nanos != 0) secs += (nanos / 1000000000.0);
        return RubyFloat.newFloat(getRuntime(), secs);
    }

    @JRubyMethod(name = {"to_i", "tv_sec"})
    public RubyInteger to_i() {
        return getRuntime().newFixnum(getTimeInMillis() / 1000);
    }

    @JRubyMethod(name = {"nsec", "tv_nsec"})
    public RubyInteger nsec() {
        return getRuntime().newFixnum((getTimeInMillis() % 1000) * 1000000 + nsec);
    }

    @JRubyMethod
    public IRubyObject to_r(ThreadContext context) {
        IRubyObject rational = to_f().to_r(context);
        return rational;
    }

    @JRubyMethod(name = {"usec", "tv_usec"})
    public RubyInteger usec() {
        return getRuntime().newFixnum(dt.getMillisOfSecond() * 1000 + getUSec());
    }

    public void setMicroseconds(long mic) {
        long millis = getTimeInMillis() % 1000;
        long withoutMillis = getTimeInMillis() - millis;
        withoutMillis += (mic / 1000);
        dt = dt.withMillis(withoutMillis);
        nsec = (mic % 1000) * 1000;
    }
    
    public long microseconds() {
    	return getTimeInMillis() % 1000 * 1000 + getUSec();
    }

    @JRubyMethod
    public RubyInteger sec() {
        return getRuntime().newFixnum(dt.getSecondOfMinute());
    }

    @JRubyMethod
    public RubyInteger min() {
        return getRuntime().newFixnum(dt.getMinuteOfHour());
    }

    @JRubyMethod
    public RubyInteger hour() {
        return getRuntime().newFixnum(dt.getHourOfDay());
    }

    @JRubyMethod(name = {"mday", "day"})
    public RubyInteger mday() {
        return getRuntime().newFixnum(dt.getDayOfMonth());
    }

    @JRubyMethod(name = {"month", "mon"})
    public RubyInteger month() {
        return getRuntime().newFixnum(dt.getMonthOfYear());
    }

    @JRubyMethod
    public RubyInteger year() {
        return getRuntime().newFixnum(dt.getYear());
    }

    @JRubyMethod
    public RubyInteger wday() {
        return getRuntime().newFixnum((dt.getDayOfWeek()%7));
    }

    @JRubyMethod
    public RubyInteger yday() {
        return getRuntime().newFixnum(dt.getDayOfYear());
    }

    @JRubyMethod
    public IRubyObject subsec() {
        Ruby runtime = getRuntime();
        long nanosec = dt.getMillisOfSecond() * 1000000 + this.nsec;

        if (nanosec % 1000000000 == 0) return RubyFixnum.zero(runtime);

        return runtime.newRationalReduced(
                nanosec, 1000000000);
    }

    @JRubyMethod(name = {"gmt_offset", "gmtoff", "utc_offset"})
    public RubyInteger gmt_offset() {
        int offset = dt.getZone().getOffset(dt.getMillis());
        return getRuntime().newFixnum(offset/1000);
    }

    @JRubyMethod(name = {"isdst", "dst?"})
    public RubyBoolean isdst() {
        return getRuntime().newBoolean(!dt.getZone().isStandardOffset(dt.getMillis()));
    }

    @JRubyMethod
    public IRubyObject zone() {
        Ruby runtime = getRuntime();
        if (isTzRelative) return runtime.getNil();
        
        String envTZ = getEnvTimeZone(runtime).toString();
        // see declaration of SHORT_TZNAME
        if (SHORT_STD_TZNAME.containsKey(envTZ) && ! dt.getZone().toTimeZone().inDaylightTime(dt.toDate())) {
            return runtime.newString(SHORT_STD_TZNAME.get(envTZ));
        }
        
        if (SHORT_DL_TZNAME.containsKey(envTZ) && dt.getZone().toTimeZone().inDaylightTime(dt.toDate())) {
            return runtime.newString(SHORT_DL_TZNAME.get(envTZ));
        }
        
        String zone = dt.getZone().getShortName(dt.getMillis());
        
        Matcher offsetMatcher = TIME_OFFSET_PATTERN.matcher(zone);
        
        if (offsetMatcher.matches()) {
            boolean minus_p = offsetMatcher.group(1).toString().equals("-");
            int hourOffset  = Integer.valueOf(offsetMatcher.group(2));
                        
            if (zone.equals("+00:00")) {
                zone = "GMT";
            } else {
                // try non-localized time zone name
                zone = dt.getZone().getNameKey(dt.getMillis());
                if (zone == null) {
                    char sign = minus_p ? '+' : '-';
                    zone = "GMT" + sign + hourOffset;
                }
            }
        }
        
        return runtime.newString(zone);
    }

    public void setDateTime(DateTime dt) {
        this.dt = dt;
    }

    public DateTime getDateTime() {
        return this.dt;
    }

    public Date getJavaDate() {
        return this.dt.toDate();
    }

    @JRubyMethod
    @Override
    public RubyFixnum hash() {
    	// modified to match how hash is calculated in 1.8.2
        return getRuntime().newFixnum((int)(((dt.getMillis() / 1000) ^ microseconds()) << 1) >> 1);
    }    

    @JRubyMethod(name = "_dump", optional = 1)
    public RubyString dump(IRubyObject[] args, Block unusedBlock) {
        RubyString str = (RubyString) mdump();
        str.syncVariables(this);
        return str;
    }    

    public RubyObject mdump() {
        Ruby runtime = getRuntime();
        RubyTime obj = this;
        DateTime dateTime = obj.dt.toDateTime(DateTimeZone.UTC);
        byte dumpValue[] = new byte[8];
        long nanos = this.nsec;
        long usec = this.nsec / 1000;
        long nanosec = this.nsec % 1000;
        
        int pe = 
            0x1                                 << 31 |
            ((obj.gmt().isTrue())? 0x1 : 0x0)   << 30 |
            (dateTime.getYear()-1900)           << 14 |
            (dateTime.getMonthOfYear()-1)       << 10 |
            dateTime.getDayOfMonth()            << 5  |
            dateTime.getHourOfDay();
        int se =
            dateTime.getMinuteOfHour()          << 26 |
            dateTime.getSecondOfMinute()        << 20 |
            (dateTime.getMillisOfSecond() * 1000 + (int)usec); // dump usec, not msec

        for(int i = 0; i < 4; i++) {
            dumpValue[i] = (byte)(pe & 0xFF);
            pe >>>= 8;
        }
        for(int i = 4; i < 8 ;i++) {
            dumpValue[i] = (byte)(se & 0xFF);
            se >>>= 8;
        }

        RubyString string = RubyString.newString(obj.getRuntime(), new ByteList(dumpValue));

        // 1.9 includes more nsecs
        copyInstanceVariablesInto(string);

        // nanos in numerator/denominator form
        if (nanosec != 0) {
            string.setInternalVariable("nano_num", runtime.newFixnum(nanosec));
            string.setInternalVariable("nano_den", runtime.newFixnum(1));
        }

<<<<<<< HEAD
        // submicro for 1.9.1 compat
        byte[] submicro = new byte[2];
        int len = 2;
        submicro[1] = (byte)((nanosec % 10) << 4);
        nanosec /= 10;
        submicro[0] = (byte)(nanosec % 10);
        nanosec /= 10;
        submicro[0] |= (byte)((nanosec % 10) << 4);
        if (submicro[1] == 0) len = 1;
        string.setInternalVariable("submicro", RubyString.newString(runtime, submicro, 0, len));

        // time zone
        if (dt.getZone() != DateTimeZone.UTC) {
            long offset = dt.getZone().getOffset(dt.getMillis());
            string.setInternalVariable("offset", runtime.newFixnum(offset / 1000));

            String zone = dt.getZone().getShortName(dt.getMillis());
            if (!TIME_OFFSET_PATTERN.matcher(zone).matches()) {
                string.setInternalVariable("zone", runtime.newString(zone));
=======
            // submicro for 1.9.1 compat
            byte[] submicro = new byte[2];
            int len = 2;
            submicro[1] = (byte)((nanosec % 10) << 4);
            nanosec /= 10;
            submicro[0] = (byte)(nanosec % 10);
            nanosec /= 10;
            submicro[0] |= (byte)((nanosec % 10) << 4);
            if (submicro[1] == 0) len = 1;
            string.setInternalVariable("submicro", RubyString.newString(runtime, submicro, 0, len));

            // time zone
            if (dt.getZone() != DateTimeZone.UTC) {
                long offset = dt.getZone().getOffset(dt.getMillis());
                string.setInternalVariable("offset", runtime.newFixnum(offset / 1000));

                String zone = dt.getZone().getShortName(dt.getMillis());
                if (!TIME_OFFSET_PATTERN.matcher(zone).matches()) {
                    string.setInternalVariable("zone", runtime.newString(zone));
                }
>>>>>>> 2a9cccef
            }

        }

        return string;
    }

    @JRubyMethod(visibility = PRIVATE)
    public IRubyObject initialize(Block block) {
        return this;
    }
    
    @JRubyMethod(optional = 1)
    public RubyTime round(ThreadContext context, IRubyObject[] args) {
        int ndigits = args.length == 0 ? 0 : RubyNumeric.num2int(args[0]);
        // There are only 1_000_000_000 nanoseconds in 1 second,
        // so there is no need to keep more than 9 digits
        if (ndigits > 9) {
            ndigits = 9;
        } else if (ndigits < 0) {
            throw context.getRuntime().newArgumentError("negative ndigits given");
        }

        int _nsec = this.dt.getMillisOfSecond() * 1000000 + (int) (this.nsec);
        int pow = (int) Math.pow(10, 9 - ndigits);
        int rounded = ((_nsec + pow/2) / pow) * pow;
        DateTime _dt = this.dt.withMillisOfSecond(0).plusMillis(rounded / 1000000);
        return newTime(context.runtime, _dt, rounded % 1000000);
    }

   /* Time class methods */
    
    public static IRubyObject s_new(IRubyObject recv, IRubyObject[] args, Block block) {
        Ruby runtime = recv.getRuntime();
        RubyTime time = new RubyTime(runtime, (RubyClass) recv, new DateTime(getLocalTimeZone(runtime)));
        time.callInit(args,block);
        return time;
    }

    /**
     * @deprecated Use {@link #newInstance(ThreadContext, IRubyObject)}
     */
    @Deprecated
    public static IRubyObject newInstance(ThreadContext context, IRubyObject recv, IRubyObject[] args, Block block) {
        return newInstance(context, recv);
    }

    @JRubyMethod(name = "now", meta = true)
    public static IRubyObject newInstance(ThreadContext context, IRubyObject recv) {
        IRubyObject obj = ((RubyClass) recv).allocate();
        obj.getMetaClass().getBaseCallSite(RubyClass.CS_IDX_INITIALIZE).call(context, recv, obj);
        return obj;
    }

    @JRubyMethod(meta = true)
    public static IRubyObject at(ThreadContext context, IRubyObject recv, IRubyObject arg) {
        Ruby runtime = context.runtime;
        final RubyTime time;

        if (arg instanceof RubyTime) {
            RubyTime other = (RubyTime) arg;
            time = new RubyTime(runtime, (RubyClass) recv, other.dt);
            time.setNSec(other.getNSec());
        } else {
            time = new RubyTime(runtime, (RubyClass) recv,
                    new DateTime(0L, getLocalTimeZone(runtime)));

            long seconds = RubyNumeric.num2long(arg);
            long millisecs = 0;
            long nanosecs = 0;

            // In the case of two arguments, MRI will discard the portion of
            // the first argument after a decimal point (i.e., "floor").
            // However in the case of a single argument, any portion after
            // the decimal point is honored.
            if (arg instanceof RubyFloat || arg instanceof RubyRational) {
                double dbl = RubyNumeric.num2dbl(arg);
                long nano;

                nano = Math.round((dbl - seconds) * 1000000000);

                if (dbl < 0 && nano != 0) {
                    nano += 1000000000;
                }
                millisecs = nano / 1000000;
                nanosecs = nano % 1000000;
            }
            time.setNSec(nanosecs);
	    try {
		time.dt = time.dt.withMillis(seconds * 1000 + millisecs);
	    }
	    // joda-time 2.5 can throw this exception - seen locally
	    catch(ArithmeticException e1) {
		throw runtime.newRangeError(e1.getMessage());
	    }
	    // joda-time 2.5 can throw this exception - seen on travis
	    catch(IllegalFieldValueException e2) {
		throw runtime.newRangeError(e2.getMessage());
	    }
        }

        time.getMetaClass().getBaseCallSite(RubyClass.CS_IDX_INITIALIZE).call(context, recv, time);

        return time;
    }

    @JRubyMethod(meta = true)
    public static IRubyObject at(ThreadContext context, IRubyObject recv, IRubyObject arg1, IRubyObject arg2) {
        Ruby runtime = context.runtime;

        RubyTime time = new RubyTime(runtime, (RubyClass) recv, new DateTime(0L, getLocalTimeZone(runtime)));
        long millisecs;
        long nanosecs = 0;

        if (arg1 instanceof RubyFloat || arg1 instanceof RubyRational) {
            double dbl = RubyNumeric.num2dbl(arg1);
            millisecs = (long) (dbl * 1000);
            nanosecs = ((long) (dbl * 1000000000)) % 1000000;
        } else {
            millisecs = RubyNumeric.num2long(arg1) * 1000;
        }

        if (arg2 instanceof RubyFloat || arg2 instanceof RubyRational) {
            double micros = RubyNumeric.num2dbl(arg2);
            double nanos = micros * 1000;
            millisecs += (long) (nanos / 1000000);
            nanosecs += (long) (nanos % 1000000);
        } else {
            long micros = RubyNumeric.num2long(arg2);
            long nanos = micros * 1000;
            millisecs += nanos / 1000000;
            nanosecs += nanos % 1000000;
        }

        long nanosecOverflow = (nanosecs / 1000000);

        time.setNSec(nanosecs % 1000000);
        time.dt = time.dt.withMillis(millisecs + nanosecOverflow);

        time.getMetaClass().getBaseCallSite(RubyClass.CS_IDX_INITIALIZE).call(context, recv, time);

        return time;
    }

    @JRubyMethod(name = {"local", "mktime"}, required = 1, optional = 9, meta = true)
    public static RubyTime new_local(IRubyObject recv, IRubyObject[] args) {
        return createTime(recv, args, false, false);
    }

    @JRubyMethod(name = "new", optional = 7, meta = true)
    public static IRubyObject new19(ThreadContext context, IRubyObject recv, IRubyObject[] args) {
        if (args.length == 0) return newInstance(context, recv);

        if (args.length == 7) {
          Ruby runtime = context.getRuntime();

          // 7th argument can be the symbol :dst instead of an offset, so needs to be special cased
          final RubySymbol dstSymbol = RubySymbol.newSymbol(runtime, "dst");
          boolean receivedDstSymbolAsArgument = (args[6].op_equal(context, dstSymbol)).isTrue();

          final RubyBoolean isDst = RubyBoolean.newBoolean(runtime, receivedDstSymbolAsArgument);

          // Convert the 7-argument form of Time.new into the 10-argument form of Time.local:
          args = new IRubyObject[] { args[5],          // seconds
                                     args[4],          // minutes
                                     args[3],          // hours
                                     args[2],          // day
                                     args[1],          // month
                                     args[0],          // year
                                     runtime.getNil(), // weekday
                                     runtime.getNil(), // day of year
                                     isDst,            // is DST?
                                     args[6] };        // UTC offset
        }
        return createTime(recv, args, false, true);
    }

    @JRubyMethod(name = {"utc", "gm"}, required = 1, optional = 9, meta = true)
    public static RubyTime new_utc(IRubyObject recv, IRubyObject[] args) {
        return createTime(recv, args, true, false);
    }

    @JRubyMethod(name = "_load", meta = true)
    public static RubyTime load(IRubyObject recv, IRubyObject from, Block block) {
        return s_mload(recv, (RubyTime)(((RubyClass)recv).allocate()), from);
    }

    @Override
    public Object toJava(Class target) {
        if (target.equals(Date.class)) {
            return getJavaDate();
        } else if (target.equals(Calendar.class)) {
            Calendar cal = GregorianCalendar.getInstance();
            cal.setTime(getJavaDate());
            return cal;
        } else if (target.equals(DateTime.class)) {
            return this.dt;
        } else if (target.equals(java.sql.Date.class)) {
            return new java.sql.Date(dt.getMillis());
        } else if (target.equals(java.sql.Time.class)) {
            return new java.sql.Time(dt.getMillis());
        } else if (target.equals(java.sql.Timestamp.class)) {
            return new java.sql.Timestamp(dt.getMillis());
        } else if (target.isAssignableFrom(Date.class)) {
            return getJavaDate();
        } else {
            return super.toJava(target);
        }
    }
    
    protected static RubyTime s_mload(IRubyObject recv, RubyTime time, IRubyObject from) {
        Ruby runtime = recv.getRuntime();

        DateTime dt = new DateTime(DateTimeZone.UTC);

        byte[] fromAsBytes;
        fromAsBytes = from.convertToString().getBytes();
        if(fromAsBytes.length != 8) {
            throw runtime.newTypeError("marshaled time format differ");
        }
        int p=0;
        int s=0;
        for (int i = 0; i < 4; i++) {
            p |= ((int)fromAsBytes[i] & 0xFF) << (8 * i);
        }
        for (int i = 4; i < 8; i++) {
            s |= ((int)fromAsBytes[i] & 0xFF) << (8 * (i - 4));
        }
        boolean utc = false;
        if ((p & (1<<31)) == 0) {
            dt = dt.withMillis(p * 1000L);
            time.setUSec((s & 0xFFFFF) % 1000);
        } else {
            p &= ~(1<<31);
            utc = ((p >>> 30 & 0x1) == 0x1);
            dt = dt.withYear(((p >>> 14) & 0xFFFF) + 1900);
            dt = dt.withMonthOfYear(((p >>> 10) & 0xF) + 1);
            dt = dt.withDayOfMonth(((p >>> 5)  & 0x1F));
            dt = dt.withHourOfDay((p & 0x1F));
            dt = dt.withMinuteOfHour(((s >>> 26) & 0x3F));
            dt = dt.withSecondOfMinute(((s >>> 20) & 0x3F));
            // marsaling dumps usec, not msec
            dt = dt.withMillisOfSecond((s & 0xFFFFF) / 1000);
            time.setUSec((s & 0xFFFFF) % 1000);
        }
        time.setDateTime(dt);
        if (!utc) time.localtime();

        from.getInstanceVariables().copyInstanceVariablesInto(time);

<<<<<<< HEAD
        // pull out nanos, offset, zone
        IRubyObject nano_num = (IRubyObject) from.getInternalVariables().getInternalVariable("nano_num");
        IRubyObject nano_den = (IRubyObject) from.getInternalVariables().getInternalVariable("nano_den");
        IRubyObject offsetVar = (IRubyObject) from.getInternalVariables().getInternalVariable("offset");
        IRubyObject zoneVar = (IRubyObject) from.getInternalVariables().getInternalVariable("zone");

        if (nano_num != null && nano_den != null) {
            long nanos = nano_num.convertToInteger().getLongValue() / nano_den.convertToInteger().getLongValue();
            time.nsec += nanos;
        }
=======
        if (runtime.is1_9()) {
            // pull out nanos, offset, zone
            IRubyObject nano_num = (IRubyObject) from.getInternalVariables().getInternalVariable("nano_num");
            IRubyObject nano_den = (IRubyObject) from.getInternalVariables().getInternalVariable("nano_den");
            IRubyObject offsetVar = (IRubyObject) from.getInternalVariables().getInternalVariable("offset");
            IRubyObject zoneVar = (IRubyObject) from.getInternalVariables().getInternalVariable("zone");
>>>>>>> 2a9cccef

        int offset = 0;
        if (offsetVar != null && offsetVar.respondsTo("to_int")) {
            try {
                offset = offsetVar.convertToInteger().getIntValue() * 1000;
            } catch (RaiseException typeError) {
            }
        }

<<<<<<< HEAD
        String zone = "";
        if (zoneVar != null && zoneVar.respondsTo("to_str")) {
            try {
                zone = zoneVar.convertToString().toString();
            } catch (RaiseException typeError) {
=======
            int offset = 0;
            if (offsetVar != null && offsetVar.respondsTo("to_int")) {
                try {
                    offset = ((int) offsetVar.convertToInteger().getLongValue()) * 1000;
                } catch (RaiseException typeError) {
                }
>>>>>>> 2a9cccef
            }

            String zone = "";
            if (zoneVar != null && zoneVar.respondsTo("to_str")) {
                try {
                    zone = zoneVar.convertToString().toString();
                } catch (RaiseException typeError) {
                }
            }

            time.dt = dt.withZone(getTimeZoneWithOffset(runtime, zone, offset));
        }

        time.dt = dt.withZone(getTimeZoneWithOffset(runtime, zone, offset));
        return time;
    }

    private static final String[] MONTHS = {"jan", "feb", "mar", "apr", "may", "jun",
                                            "jul", "aug", "sep", "oct", "nov", "dec"};

    private static final Map<String, Integer> MONTHS_MAP = new HashMap<String, Integer>();
    static {
        for (int i = 0; i < MONTHS.length; i++) {
            MONTHS_MAP.put(MONTHS[i], i + 1);
        }
    }

    private static final int ARG_SIZE = 7;

    private static RubyTime createTime(IRubyObject recv, IRubyObject[] args, boolean gmt, boolean utcOffset) {
        Ruby runtime = recv.getRuntime();
        int len = ARG_SIZE;
        boolean isDst = false;
        boolean setTzRelative = false; 
        long nanos = 0;

        DateTimeZone dtz;
        if (gmt) {
            dtz = DateTimeZone.UTC;
        } else if (args.length == 10 && args[9] instanceof RubyString) {
            if (utcOffset) {
                dtz = getTimeZoneFromUtcOffset(runtime, args[9]);
                setTzRelative = true;
            } else {
<<<<<<< HEAD
                dtz = getTimeZoneFromString(runtime, args[9].toString());
=======
                dtz = getTimeZoneFromString(runtime, ((RubyString) args[9]).toString());
>>>>>>> 2a9cccef
            }
        } else if (args.length == 10 && args[9].respondsTo("to_int")) {
            IRubyObject offsetInt = args[9].callMethod(runtime.getCurrentContext(), "to_int");
            dtz = getTimeZone(runtime, ((RubyNumeric) offsetInt).getLongValue());
        } else {
            dtz = getLocalTimeZone(runtime);
        }
 
        if (args.length == 10) {
            if (args[8] instanceof RubyBoolean) isDst = args[8].isTrue();

            args = new IRubyObject[] { args[5], args[4], args[3], args[2], args[1], args[0], runtime.getNil() };
        } else {
            // MRI accepts additional wday argument which appears to be ignored.
            len = args.length;

            if (len < ARG_SIZE) {
                IRubyObject[] newArgs = new IRubyObject[ARG_SIZE];
                System.arraycopy(args, 0, newArgs, 0, args.length);
                for (int i = len; i < ARG_SIZE; i++) {
                    newArgs[i] = runtime.getNil();
                }
                args = newArgs;
                len = ARG_SIZE;
            }
        }

        if (args[0] instanceof RubyString) {
            args[0] = RubyNumeric.str2inum(runtime, (RubyString) args[0], 10, false);
        }

        int year = (int) RubyNumeric.num2long(args[0]);
        int month = 1;

        if (len > 1) {
            if (!args[1].isNil()) {
                IRubyObject tmp = args[1].checkStringType();
                if (!tmp.isNil()) {
                    String monthString = tmp.toString().toLowerCase();
                    Integer monthInt = MONTHS_MAP.get(monthString);

                    if (monthInt != null) {
                        month = monthInt;
                    } else {
                        try {
                            month = Integer.parseInt(monthString);
                        } catch (NumberFormatException nfExcptn) {
                            throw runtime.newArgumentError("Argument out of range.");
                        }
                    }
                } else {
                    month = (int) RubyNumeric.num2long(args[1]);
                }
            }
            if (1 > month || month > 12) {
                throw runtime.newArgumentError("Argument out of range: for month: " + month);
            }
        }

        int[] int_args = { 1, 0, 0, 0, 0, 0 };

        for (int i = 0; int_args.length >= i + 2; i++) {
            if (!args[i + 2].isNil()) {
                if (!(args[i + 2] instanceof RubyNumeric)) {
                    if (args[i + 2].respondsTo("to_int")) {
                        args[i + 2] = args[i + 2].callMethod(
                                runtime.getCurrentContext(), "to_int");
                    } else {
                        args[i + 2] = args[i + 2].callMethod(
                                runtime.getCurrentContext(), "to_i");
                    }
                }

                int_args[i] = RubyNumeric.num2int(args[i + 2]);
            }
        }

        // Validate the times
        // Complying with MRI behavior makes it a little bit complicated. Logic copied from:
        // https://github.com/ruby/ruby/blob/trunk/time.c#L2609
        if (   (int_args[0] < 1 || int_args[0] > 31)
            || (int_args[1] < 0 || int_args[1] > 24)
            || (int_args[1] == 24 && (int_args[2] > 0 || int_args[3] > 0))
            || (int_args[2] < 0 || int_args[2] > 59)
            || (int_args[3] < 0 || int_args[3] > 60)) {
            throw runtime.newArgumentError("argument out of range.");
        }

        DateTime dt;
        // set up with min values and then add to allow rolling over
        try {
            dt = new DateTime(year, 1, 1, 0, 0, 0, 0, DateTimeZone.UTC);

            dt = dt.plusMonths(month - 1)
                    .plusDays(int_args[0] - 1)
                    .plusHours(int_args[1])
                    .plusMinutes(int_args[2])
                    .plusSeconds(int_args[3]);

            // 1.9 will observe fractional seconds *if* not given usec
            if (!args[5].isNil()
                    && args[6].isNil()) {
                double secs = RubyFloat.num2dbl(args[5]);
                int int_millis = (int) (secs * 1000) % 1000;
                dt = dt.plusMillis(int_millis);
                nanos = ((long) (secs * 1000000000) % 1000000);
            }

            dt = dt.withZoneRetainFields(dtz);

            // If we're at a DST boundary, we need to choose the correct side of the boundary
            if (isDst) {
                final DateTime beforeDstBoundary = dt.withEarlierOffsetAtOverlap();
                final DateTime afterDstBoundary = dt.withLaterOffsetAtOverlap();

                final int offsetBeforeBoundary = dtz.getOffset(beforeDstBoundary);
                final int offsetAfterBoundary = dtz.getOffset(afterDstBoundary);

                // If the time is during DST, we need to pick the time with the highest offset
                dt = offsetBeforeBoundary > offsetAfterBoundary ? beforeDstBoundary : afterDstBoundary;
            }
        } catch (org.joda.time.IllegalFieldValueException e) {
            throw runtime.newArgumentError("time out of range");
        }

        RubyTime time = new RubyTime(runtime, (RubyClass) recv, dt);
        // Ignores usec if 8 args (for compatibility with parsedate) or if not supplied.
        if (args.length != 8 && !args[6].isNil()) {
            boolean fractionalUSecGiven = args[6] instanceof RubyFloat || args[6] instanceof RubyRational;

            if (fractionalUSecGiven) {
                double micros = RubyNumeric.num2dbl(args[6]);
                time.dt = dt.withMillis(dt.getMillis() + (long) (micros / 1000));
                nanos = ((long) (micros * 1000) % 1000000);
            } else {
                int usec = int_args[4] % 1000;
                int msec = int_args[4] / 1000;

                if (int_args[4] < 0) {
                    msec -= 1;
                    usec += 1000;
                }
                time.dt = dt.withMillis(dt.getMillis() + msec);
                time.setUSec(usec);
            }
        }

        if (nanos != 0)
            time.setNSec(nanos);

        time.callInit(IRubyObject.NULL_ARRAY, Block.NULL_BLOCK);
        time.setIsTzRelative(setTzRelative);
        return time;
    }
}<|MERGE_RESOLUTION|>--- conflicted
+++ resolved
@@ -171,21 +171,14 @@
             String sign = tzMatcher.group(2);
             String hours = tzMatcher.group(3);
             String minutes = tzMatcher.group(4);
-<<<<<<< HEAD
             String seconds= tzMatcher.group(5);
-=======
->>>>>>> 2a9cccef
 
             if (zoneName == null) {
                 zoneName = "";
             }
 
             // Sign is reversed in legacy TZ notation
-<<<<<<< HEAD
             return getTimeZoneFromHHMM(runtime, zoneName, sign.equals("-"), hours, minutes, seconds);
-=======
-            return getTimeZoneFromHHMM(runtime, zoneName, sign.equals("-"), hours, minutes);
->>>>>>> 2a9cccef
         } else {
             if (LONG_TZNAME.containsKey(upZone)) {
                 zone = LONG_TZNAME.get(upZone);
@@ -223,7 +216,6 @@
         return parseTZString(runtime, zone);
     }
 
-<<<<<<< HEAD
     public static DateTimeZone getTimeZoneFromUtcOffset(Ruby runtime, IRubyObject utcOffset) {
         String strOffset = utcOffset.toString();
 
@@ -308,48 +300,19 @@
         int h = Integer.parseInt(hours);
         int m = 0;
         int s = 0;
-=======
-    public static DateTimeZone getTimeZoneFromUtcOffset(Ruby runtime, String utcOffset) {
-        DateTimeZone cachedZone = runtime.getTimezoneCache().get(utcOffset);
-        if (cachedZone != null) return cachedZone;
-        
-        Matcher offsetMatcher = TIME_OFFSET_PATTERN.matcher(utcOffset);
-        if (!offsetMatcher.matches()) {
-            throw runtime.newArgumentError("\"+HH:MM\" or \"-HH:MM\" expected for utc_offset");
-        }
-        String sign = offsetMatcher.group(1);
-        String hours = offsetMatcher.group(2);
-        String minutes = offsetMatcher.group(3);
-        DateTimeZone dtz = getTimeZoneFromHHMM(runtime, "", !sign.equals("-"), hours, minutes);
-
-        runtime.getTimezoneCache().put(utcOffset, dtz);
-        return dtz;
-    }
-
-    private static DateTimeZone getTimeZoneFromHHMM(Ruby runtime, String name, boolean positive, String hours, String minutes) {
-        int h = Integer.parseInt(hours);
-        int m = 0;
->>>>>>> 2a9cccef
         if (minutes != null) {
             m = Integer.parseInt(minutes);
         }
 
-<<<<<<< HEAD
         if (seconds != null) {
             s = Integer.parseInt(seconds);
         }
 
-=======
->>>>>>> 2a9cccef
         if (h > 23 || m > 59) {
             throw runtime.newArgumentError("utc_offset out of range");
         }
 
-<<<<<<< HEAD
         int offset = (positive ? +1 : -1) * ((h * 3600) + m * 60 + s)  * 1000;
-=======
-        int offset = (positive ? +1 : -1) * ((h * 60) + m) * 60 * 1000;
->>>>>>> 2a9cccef
         return timeZoneWithOffset(name, offset);
     }
 
@@ -490,14 +453,9 @@
         return this;
     }
 
-<<<<<<< HEAD
-=======
-    @JRubyMethod(name = "localtime", compat = RUBY1_8)
->>>>>>> 2a9cccef
     public RubyTime localtime() {
         return localtime19(getRuntime().getCurrentContext(), NULL_ARRAY);
     }
-<<<<<<< HEAD
     
     @JRubyMethod(name = "localtime", optional = 1)
     public RubyTime localtime19(ThreadContext context, IRubyObject[] args) {
@@ -509,16 +467,6 @@
         }
         dt = dt.withZone(newDtz);
         return this;
-=======
-
-    @JRubyMethod(name = "localtime", optional = 1, compat = RUBY1_9)
-    public RubyTime localtime19(ThreadContext context, IRubyObject[] args) {
-        if (args.length == 0) return localtime();
-
-        String offset = args[0].asJavaString();
-        DateTimeZone dtz = getTimeZoneFromUtcOffset(context.runtime, offset);
-        return newTime(context.runtime, dt.withZone(dtz), nsec);
->>>>>>> 2a9cccef
     }
     
     @JRubyMethod(name = {"gmt?", "utc?", "gmtime?"})
@@ -997,7 +945,6 @@
             string.setInternalVariable("nano_den", runtime.newFixnum(1));
         }
 
-<<<<<<< HEAD
         // submicro for 1.9.1 compat
         byte[] submicro = new byte[2];
         int len = 2;
@@ -1017,28 +964,6 @@
             String zone = dt.getZone().getShortName(dt.getMillis());
             if (!TIME_OFFSET_PATTERN.matcher(zone).matches()) {
                 string.setInternalVariable("zone", runtime.newString(zone));
-=======
-            // submicro for 1.9.1 compat
-            byte[] submicro = new byte[2];
-            int len = 2;
-            submicro[1] = (byte)((nanosec % 10) << 4);
-            nanosec /= 10;
-            submicro[0] = (byte)(nanosec % 10);
-            nanosec /= 10;
-            submicro[0] |= (byte)((nanosec % 10) << 4);
-            if (submicro[1] == 0) len = 1;
-            string.setInternalVariable("submicro", RubyString.newString(runtime, submicro, 0, len));
-
-            // time zone
-            if (dt.getZone() != DateTimeZone.UTC) {
-                long offset = dt.getZone().getOffset(dt.getMillis());
-                string.setInternalVariable("offset", runtime.newFixnum(offset / 1000));
-
-                String zone = dt.getZone().getShortName(dt.getMillis());
-                if (!TIME_OFFSET_PATTERN.matcher(zone).matches()) {
-                    string.setInternalVariable("zone", runtime.newString(zone));
-                }
->>>>>>> 2a9cccef
             }
 
         }
@@ -1289,7 +1214,6 @@
 
         from.getInstanceVariables().copyInstanceVariablesInto(time);
 
-<<<<<<< HEAD
         // pull out nanos, offset, zone
         IRubyObject nano_num = (IRubyObject) from.getInternalVariables().getInternalVariable("nano_num");
         IRubyObject nano_den = (IRubyObject) from.getInternalVariables().getInternalVariable("nano_den");
@@ -1300,14 +1224,6 @@
             long nanos = nano_num.convertToInteger().getLongValue() / nano_den.convertToInteger().getLongValue();
             time.nsec += nanos;
         }
-=======
-        if (runtime.is1_9()) {
-            // pull out nanos, offset, zone
-            IRubyObject nano_num = (IRubyObject) from.getInternalVariables().getInternalVariable("nano_num");
-            IRubyObject nano_den = (IRubyObject) from.getInternalVariables().getInternalVariable("nano_den");
-            IRubyObject offsetVar = (IRubyObject) from.getInternalVariables().getInternalVariable("offset");
-            IRubyObject zoneVar = (IRubyObject) from.getInternalVariables().getInternalVariable("zone");
->>>>>>> 2a9cccef
 
         int offset = 0;
         if (offsetVar != null && offsetVar.respondsTo("to_int")) {
@@ -1317,20 +1233,11 @@
             }
         }
 
-<<<<<<< HEAD
         String zone = "";
         if (zoneVar != null && zoneVar.respondsTo("to_str")) {
             try {
                 zone = zoneVar.convertToString().toString();
             } catch (RaiseException typeError) {
-=======
-            int offset = 0;
-            if (offsetVar != null && offsetVar.respondsTo("to_int")) {
-                try {
-                    offset = ((int) offsetVar.convertToInteger().getLongValue()) * 1000;
-                } catch (RaiseException typeError) {
-                }
->>>>>>> 2a9cccef
             }
 
             String zone = "";
@@ -1375,11 +1282,7 @@
                 dtz = getTimeZoneFromUtcOffset(runtime, args[9]);
                 setTzRelative = true;
             } else {
-<<<<<<< HEAD
                 dtz = getTimeZoneFromString(runtime, args[9].toString());
-=======
-                dtz = getTimeZoneFromString(runtime, ((RubyString) args[9]).toString());
->>>>>>> 2a9cccef
             }
         } else if (args.length == 10 && args[9].respondsTo("to_int")) {
             IRubyObject offsetInt = args[9].callMethod(runtime.getCurrentContext(), "to_int");
