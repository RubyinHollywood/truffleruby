package org.jruby.ir.instructions;

import org.jruby.ir.IRVisitor;
import org.jruby.ir.Operation;
import org.jruby.ir.operands.Label;
import org.jruby.ir.operands.Operand;

public class ExceptionRegionStartMarkerInstr extends Instr {
    final public Label begin;
    final public Label end;
    final public Label firstRescueBlockLabel;

    public ExceptionRegionStartMarkerInstr(Label begin, Label end, Label firstRescueBlockLabel) {
        super(Operation.EXC_REGION_START);

        this.begin = begin;
        this.end = end;
        this.firstRescueBlockLabel = firstRescueBlockLabel;
    }

    @Override
    public String toString() {
        StringBuilder buf = new StringBuilder(super.toString());

<<<<<<< HEAD
        buf.append(super.toString()).append("(").append(begin).append(", ").append(end).append(", ").append(firstRescueBlockLabel);
        if (ensureBlockLabel != null) {
            buf.append(", ").append(ensureBlockLabel);
        } 
=======
        buf.append("(").append(begin).append(", ").append(end).append(", rescue[").append(firstRescueBlockLabel).append("]");
        buf.append(")");
>>>>>>> 10801324

        return buf.toString();
    }

    public Operand[] getOperands() {
        return EMPTY_OPERANDS;
    }

    @Override
    public void visit(IRVisitor visitor) {
        visitor.ExceptionRegionStartMarkerInstr(this);
    }
}<|MERGE_RESOLUTION|>--- conflicted
+++ resolved
@@ -18,23 +18,6 @@
         this.firstRescueBlockLabel = firstRescueBlockLabel;
     }
 
-    @Override
-    public String toString() {
-        StringBuilder buf = new StringBuilder(super.toString());
-
-<<<<<<< HEAD
-        buf.append(super.toString()).append("(").append(begin).append(", ").append(end).append(", ").append(firstRescueBlockLabel);
-        if (ensureBlockLabel != null) {
-            buf.append(", ").append(ensureBlockLabel);
-        } 
-=======
-        buf.append("(").append(begin).append(", ").append(end).append(", rescue[").append(firstRescueBlockLabel).append("]");
-        buf.append(")");
->>>>>>> 10801324
-
-        return buf.toString();
-    }
-
     public Operand[] getOperands() {
         return EMPTY_OPERANDS;
     }
