--- conflicted
+++ resolved
@@ -65,7 +65,6 @@
                 // Don't process .java files
                 if (!filename.endsWith(".java")) {
 
-<<<<<<< HEAD
                     String decodedName = JavaNameMangler.decodeMethodForBacktrace(methodName);
 
                     if (decodedName != null) {
@@ -76,59 +75,6 @@
                         if (maskNative && dupFrame) {
                             dupFrame = false;
                             trace.add(new RubyStackTraceElement(className, dupFrameName, filename, line, false));
-=======
-                    boolean compiled = false; int index;
-
-                    // Check for compiled name markers
-                    // FIXME: Formalize jitted method structure so this isn't quite as hacky
-                    if (className.startsWith(JITCompiler.RUBY_JIT_PREFIX)) {
-                        compiled = true; // JIT-compiled code
-
-                        // pull out and demangle the method name
-                        String tmpClassName = className;
-                        int start = JITCompiler.RUBY_JIT_PREFIX.length() + 1;
-                        int hash = tmpClassName.indexOf(JITCompiler.CLASS_METHOD_DELIMITER, start);
-                        int end = tmpClassName.lastIndexOf('_');
-                        if (hash != -1) { // TODO in case the class file was loaded by jit codeCache. Is this right
-                            className = tmpClassName.substring(start, hash);
-                        }
-                        methodName = tmpClassName.substring(hash + JITCompiler.CLASS_METHOD_DELIMITER.length(), end);
-
-                    } else if ((index = methodName.indexOf("$RUBY$")) >= 0) {
-                        compiled = true; // AOT-compiled code
-
-                        // pull out and demangle the method name
-                        index += "$RUBY$".length();
-                        if (methodName.indexOf("SYNTHETIC", index) == index) {
-                            methodName = methodName.substring(index + "SYNTHETIC".length());
-                        } else {
-                            methodName = methodName.substring(index);
-                        }
-
-                    }
-
-                    // demangle any JVM-prohibited names
-                    methodName = JavaNameMangler.demangleMethodName(methodName);
-
-                    // root body gets named (root)
-                    if (methodName.equals("__file__")) methodName = "(root)";
-
-                    // construct Ruby trace element
-                    RubyStackTraceElement rubyElement = new RubyStackTraceElement(className, methodName, filename, line, false);
-
-                    // add duplicate if masking native and previous frame was native (Kernel#caller)
-                    if (maskNative && dupFrame) {
-                        dupFrame = false;
-                        trace.add(new RubyStackTraceElement(className, dupFrameName, filename, line, false));
-                    }
-                    trace.add(rubyElement);
-
-                    if (compiled) {
-                        // if it's a synthetic call, gobble up parent calls
-                        // TODO: need to formalize this better
-                        while (element.getMethodName().contains("$RUBY$SYNTHETIC") && ++i < javaTrace.length) {
-                            element = javaTrace[i];
->>>>>>> 6a8d8ccb
                         }
                         trace.add(rubyElement);
                         continue;
