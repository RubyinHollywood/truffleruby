/*
 **** BEGIN LICENSE BLOCK *****
 * Version: EPL 1.0/GPL 2.0/LGPL 2.1
 *
 * The contents of this file are subject to the Eclipse Public
 * License Version 1.0 (the "License"); you may not use this file
 * except in compliance with the License. You may obtain a copy of
 * the License at http://www.eclipse.org/legal/epl-v10.html
 *
 * Software distributed under the License is distributed on an "AS
 * IS" basis, WITHOUT WARRANTY OF ANY KIND, either express or
 * implied. See the License for the specific language governing
 * rights and limitations under the License.
 *
 * Copyright (C) 2001-2011 The JRuby Community (and contribs)
 *
 * Alternatively, the contents of this file may be used under the terms of
 * either of the GNU General Public License Version 2 or later (the "GPL"),
 * or the GNU Lesser General Public License Version 2.1 or later (the "LGPL"),
 * in which case the provisions of the GPL or the LGPL are applicable instead
 * of those above. If you wish to allow use of your version of this file only
 * under the terms of either the GPL or the LGPL, and not to allow others to
 * use your version of this file under the terms of the EPL, indicate your
 * decision by deleting the provisions above and replace them with the notice
 * and other provisions required by the GPL or the LGPL. If you do not delete
 * the provisions above, a recipient may use your version of this file under
 * the terms of any one of the EPL, the GPL or the LGPL.
 ***** END LICENSE BLOCK *****/
package org.jruby.util.cli;

import java.util.ArrayList;
import java.util.Collection;
import java.util.Collections;
import java.util.List;
import java.util.Set;
import java.util.HashSet;

import com.headius.options.Option;
import org.jruby.TruffleContextInterface;
import org.jruby.runtime.Constants;
import org.jruby.util.KCode;
import org.jruby.util.SafePropertyAccessor;
import static org.jruby.util.cli.Category.*;
import static org.jruby.RubyInstanceConfig.Verbosity;
import static org.jruby.RubyInstanceConfig.ProfilingMode;
import static org.jruby.RubyInstanceConfig.CompileMode;

/**
 * Options defines all configuration settings for JRuby in a consistent form.
 * Loading of individual settings, printing documentation for settings and their
 * options and defaults, and categorizing properties by function are all part
 * of the built-in structure.
 */
public class Options {
    private static final List<Option> _loadedOptions = new ArrayList<Option>();
    private static final boolean INVOKEDYNAMIC_DEFAULT = calculateInvokedynamicDefault();

    // This section holds all Options for JRuby. They will be listed in the
    // --properties output.

    public static final Option<Boolean> PARSER_WARN_USELESSS_USE_OF = bool(PARSER, "parser.warn.useless_use_of", true, "Warn about potentially useless expressions in void contents.");
    public static final Option<Boolean> PARSER_WARN_NOT_REACHED = bool(PARSER, "parser.warn.not_reached", true, "Warn about statements that can never be reached.");
    public static final Option<Boolean> PARSER_WARN_GROUPED_EXPRESSIONS = bool(PARSER, "parser.warn.grouped_expressions", true, "Warn about interpreting (...) as a grouped expression.");
    public static final Option<Boolean> PARSER_WARN_LOCAL_SHADOWING = bool(PARSER, "parser.warn.shadowing_local", true, "Warn about shadowing local variables.");
    public static final Option<Boolean> PARSER_WARN_REGEX_CONDITION = bool(PARSER, "parser.warn.regex_condition", true, "Warn about regex literals in conditions.");
    public static final Option<Boolean> PARSER_WARN_ARGUMENT_PREFIX = bool(PARSER, "parser.warn.argument_prefix", true, "Warn about splat operators being interpreted as argument prefixes.");
    public static final Option<Boolean> PARSER_WARN_AMBIGUOUS_ARGUMENTS = bool(PARSER, "parser.warn.ambiguous_argument", true, "Warn about ambiguous arguments.");
    public static final Option<Boolean> PARSER_WARN_FLAGS_IGNORED = bool(PARSER, "parser.warn.flags_ignored", true, "Warn about ignored regex flags being ignored.");

    public static final Option<CompileMode> COMPILE_MODE = enumeration(COMPILER, "compile.mode", CompileMode.class, CompileMode.JIT, "Set compilation mode. JIT = at runtime; FORCE = before execution.");
    public static final Option<Boolean> COMPILE_DUMP = bool(COMPILER, "compile.dump", false, "Dump to console all bytecode generated at runtime.");
    public static final Option<Boolean> COMPILE_THREADLESS = bool(COMPILER, "compile.threadless", false, "(EXPERIMENTAL) Turn on compilation without polling for \"unsafe\" thread events.");
    public static final Option<Boolean> COMPILE_FASTOPS = bool(COMPILER, "compile.fastops", true, "Turn on fast operators for Fixnum and Float.");
    public static final Option<Integer> COMPILE_CHAINSIZE = integer(COMPILER, "compile.chainsize", Constants.CHAINED_COMPILE_LINE_COUNT_DEFAULT, "Set the number of lines at which compiled bodies are \"chained\".");
    public static final Option<Boolean> COMPILE_PEEPHOLE = bool(COMPILER, "compile.peephole", true, "Enable or disable peephole optimizations.");
    public static final Option<Boolean> COMPILE_NOGUARDS = bool(COMPILER, "compile.noguards", false, "Compile calls without guards, for experimentation.");
    public static final Option<Boolean> COMPILE_FASTEST = bool(COMPILER, "compile.fastest", false, "Compile with all \"mostly harmless\" compiler optimizations.");
    public static final Option<Boolean> COMPILE_FASTSEND = bool(COMPILER, "compile.fastsend", false, "Compile obj.__send__(<literal>, ...) as obj.<literal>(...).");
    public static final Option<Boolean> COMPILE_FASTMASGN = bool(COMPILER, "compile.fastMasgn", false, "Return true from multiple assignment instead of a new array.");
    public static final Option<Boolean> COMPILE_INVOKEDYNAMIC = bool(COMPILER, "compile.invokedynamic", INVOKEDYNAMIC_DEFAULT, "Use invokedynamic for optimizing Ruby code.");
    public static final Option<Integer> COMPILE_OUTLINE_CASECOUNT = integer(COMPILER, "compile.outline.casecount", 50, "Outline when bodies when number of cases exceeds this value.");

    public static final Option<Integer> INVOKEDYNAMIC_MAXFAIL = integer(INVOKEDYNAMIC, "invokedynamic.maxfail", 1000, "Maximum call site failures after which to inline cache.");
    public static final Option<Integer> INVOKEDYNAMIC_MAXPOLY = integer(INVOKEDYNAMIC, "invokedynamic.maxpoly", 6, "Maximum polymorphism of PIC binding.");
    public static final Option<Boolean> INVOKEDYNAMIC_LOG_BINDING = bool(INVOKEDYNAMIC, "invokedynamic.log.binding", false, "Log binding of invokedynamic call sites.");
    public static final Option<Boolean> INVOKEDYNAMIC_LOG_CONSTANTS = bool(INVOKEDYNAMIC, "invokedynamic.log.constants", false, "Log invokedynamic-based constant lookups.");
    public static final Option<Boolean> INVOKEDYNAMIC_LOG_GLOBALS = bool(INVOKEDYNAMIC, "invokedynamic.log.globals", false, "Log invokedynamic-based global lookups.");
    public static final Option<Boolean> INVOKEDYNAMIC_ALL = bool(INVOKEDYNAMIC, "invokedynamic.all", false, "Enable all possible uses of invokedynamic.");
    public static final Option<Boolean> INVOKEDYNAMIC_SAFE = bool(INVOKEDYNAMIC, "invokedynamic.safe", false, "Enable all safe (but maybe not fast) uses of invokedynamic.");
    public static final Option<Boolean> INVOKEDYNAMIC_INVOCATION = bool(INVOKEDYNAMIC, "invokedynamic.invocation", true, "Enable invokedynamic for method invocations.");
    public static final Option<Boolean> INVOKEDYNAMIC_INVOCATION_INDIRECT = bool(INVOKEDYNAMIC, "invokedynamic.invocation.indirect", true, "Also bind indirect method invokers to invokedynamic.");
    public static final Option<Boolean> INVOKEDYNAMIC_INVOCATION_JAVA = bool(INVOKEDYNAMIC, "invokedynamic.invocation.java", true, "Bind Ruby to Java invocations with invokedynamic.");
    public static final Option<Boolean> INVOKEDYNAMIC_INVOCATION_ATTR = bool(INVOKEDYNAMIC, "invokedynamic.invocation.attr", true, "Bind Ruby attribute invocations directly to invokedynamic.");
    public static final Option<Boolean> INVOKEDYNAMIC_INVOCATION_FFI = bool(INVOKEDYNAMIC, "invokedynamic.invocation.ffi", true, "Bind Ruby FFI invocations directly to invokedynamic.");
    public static final Option<Boolean> INVOKEDYNAMIC_INVOCATION_FASTOPS = bool(INVOKEDYNAMIC, "invokedynamic.invocation.fastops", true, "Bind Fixnum and Float math using optimized logic.");
    public static final Option<Boolean> INVOKEDYNAMIC_CACHE = bool(INVOKEDYNAMIC, "invokedynamic.cache", true, "Use invokedynamic to load cached values like literals and constants.");
    public static final Option<Boolean> INVOKEDYNAMIC_CACHE_CONSTANTS = bool(INVOKEDYNAMIC, "invokedynamic.cache.constants", true, "Use invokedynamic to load constants.");
    public static final Option<Boolean> INVOKEDYNAMIC_CACHE_LITERALS = bool(INVOKEDYNAMIC, "invokedynamic.cache.literals", true, "Use invokedynamic to load literals.");
    public static final Option<Boolean> INVOKEDYNAMIC_CACHE_IVARS = bool(INVOKEDYNAMIC, "invokedynamic.cache.ivars", true, "Use invokedynamic to get/set instance variables.");
    public static final Option<Boolean> INVOKEDYNAMIC_CLASS_VALUES = bool(INVOKEDYNAMIC, "invokedynamic.class.values", true, "Use ClassValue to store class-specific data.");
    public static final Option<Integer> INVOKEDYNAMIC_GLOBAL_MAXFAIL = integer(INVOKEDYNAMIC, "invokedynamic.global.maxfail", 100, "Maximum global cache failures after which to use slow path.");
    public static final Option<Boolean> INVOKEDYNAMIC_HANDLES = bool(INVOKEDYNAMIC, "invokedynamic.handles", false, "Use MethodHandles rather than generated code to bind Ruby methods.");

    public static final Option<Integer> JIT_THRESHOLD = integer(JIT, "jit.threshold", Constants.JIT_THRESHOLD, "Set the JIT threshold to the specified method invocation count.");
    public static final Option<Integer> JIT_MAX = integer(JIT, "jit.max", Constants.JIT_MAX_METHODS_LIMIT, "Set the max count of active methods eligible for JIT-compilation.");
    public static final Option<Integer> JIT_MAXSIZE = integer(JIT, "jit.maxsize", Constants.JIT_MAX_SIZE_LIMIT, "Set the max size (in IR instructions) for a method to be eligible to JIT.");
    public static final Option<Boolean> JIT_LOGGING = bool(JIT, "jit.logging", false, "Enable JIT logging (reports successful compilation).");
    public static final Option<Boolean> JIT_LOGGING_VERBOSE = bool(JIT, "jit.logging.verbose", false, "Enable verbose JIT logging (reports failed compilation).");
    public static final Option<Boolean> JIT_DUMPING = bool(JIT, "jit.dumping", false, "Enable stdout dumping of JITed bytecode.");
    public static final Option<Integer> JIT_LOGEVERY = integer(JIT, "jit.logEvery", 0, "Log a message every n methods JIT compiled.");
    public static final Option<String> JIT_EXCLUDE = string(JIT, "jit.exclude", "", "Exclude methods from JIT. <ModClsName or '-'>::<method_name>, comma-delimited.");
    public static final Option<Boolean> JIT_DEBUG = bool(JIT, "jit.debug", false, "Log loading of JITed bytecode.");
    public static final Option<Boolean> JIT_BACKGROUND = bool(JIT, "jit.background", JIT_THRESHOLD.load() != 0, "Run the JIT compiler in a background thread. Off if jit.threshold=0.");

    public static final Option<Boolean> IR_DEBUG             = bool(IR, "ir.debug", false, "Debug generation of JRuby IR.");
    public static final Option<Boolean> IR_PROFILE           = bool(IR, "ir.profile", false, "[EXPT]: Profile IR code during interpretation.");
    public static final Option<Boolean> IR_COMPILER_DEBUG    = bool(IR, "ir.compiler.debug", false, "Debug compilation of JRuby IR.");
    public static final Option<Boolean> IR_VISUALIZER        = bool(IR, "ir.visualizer", false, "Visualization of JRuby IR.");
    public static final Option<Boolean> IR_UNBOXING          = bool(IR, "ir.unboxing", false, "Implement unboxing opts.");
    public static final Option<String>  IR_COMPILER_PASSES   = string(IR, "ir.passes", "Specify comma delimeted list of passes to run.");
    public static final Option<String>  IR_JIT_PASSES        = string(IR, "ir.jit.passes", "Specify comma delimeted list of passes to run before JIT.");
    public static final Option<Boolean> IR_READING           = bool(IR, "ir.reading", false, "Read JRuby IR file.");
    public static final Option<Boolean> IR_READING_DEBUG     = bool(IR, "ir.reading.debug", false, "Debug reading JRuby IR file.");
    public static final Option<Boolean> IR_WRITING           = bool(IR, "ir.writing", false, "Write JRuby IR file.");
    public static final Option<Boolean> IR_WRITING_DEBUG     = bool(IR, "ir.writing.debug", false, "Debug writing JRuby IR file.");
    public static final Option<String>  IR_INLINE_COMPILER_PASSES = string(IR, "ir.inline_passes", "Specify comma delimeted list of passes to run after inlining a method.");

    public static final Option<Integer> TRUFFLE_DISPATCH_POLYMORPHIC_MAX = integer(TRUFFLE, "truffle.dispatch.polymorphic.max", 8, "Maximum size of a polymorphic call site cache.");
    public static final Option<Integer> TRUFFLE_ARRAYS_UNINITIALIZED_SIZE = integer(TRUFFLE, "truffle.arrays.uninitialized_size", 32, "How large an array to allocate when we have no other information to go on.");
    public static final Option<Integer> TRUFFLE_ARRAYS_SMALL = integer(TRUFFLE, "truffle.arrays.small", 3, "Maximum size of an Array to consider small for optimisations.");
    public static final Option<Integer> TRUFFLE_HASH_PACKED_ARRAY_MAX = integer(TRUFFLE, "truffle.hash.packed_array_max", 3, "Maximum size of a Hash to use with the packed array storage strategy.");

    public static final Option<Integer> TRUFFLE_INSTRUMENTATION_SERVER_PORT = integer(TRUFFLE, "truffle.instrumentation_server_port", 0, "Port number to run an HTTP server on that provides instrumentation services");
    public static final Option<String> TRUFFLE_TRANSLATOR_PRINT_AST = string(TRUFFLE, "truffle.translator.print_asts", "", "Comma delimited list of method names to print the AST of after translation.");
    public static final Option<String> TRUFFLE_TRANSLATOR_PRINT_FULL_AST = string(TRUFFLE, "truffle.translator.print_full_asts", "", "Comma delimited list of method names to print the full AST of after translation.");
    public static final Option<String> TRUFFLE_TRANSLATOR_PRINT_PARSE_TREE = string(TRUFFLE, "truffle.translator.print_parse_trees", "", "Comma delimited list of method names to print the JRuby parse tree of before translation.");
    public static final Option<Boolean> TRUFFLE_EXCEPTIONS_PRINT_JAVA = bool(TRUFFLE, "truffle.exceptions.print_java", false, "Print Java exceptions at the point of translating them to Ruby exceptions.");
    public static final Option<Boolean> TRUFFLE_EXCEPTIONS_PRINT_UNCAUGHT_JAVA = bool(TRUFFLE, "truffle.exceptions.print_uncaught_java", false, "Print uncaught Java exceptions at the point of translating them to Ruby exceptions.");
    public static final Option<Boolean> TRUFFLE_COVERAGE = bool(TRUFFLE, "truffle.coverage", false, "Enable coverage (will be enabled by default in the future - currently has some bugs");

    public static final Option<Boolean> TRUFFLE_BACKTRACES_HIDE_CORE_FILES = bool(TRUFFLE, "truffle.backtraces.hide_core_files", true, "Hide core source files in backtraces, like MRI does.");

    public static final Option<Boolean> TRUFFLE_INLINER_ALWAYS_CLONE_YIELD = bool(TRUFFLE, "truffle.inliner.always_clone_yield", true, "Always clone yield call targets.");
    public static final Option<Boolean> TRUFFLE_INLINER_ALWAYS_INLINE_YIELD = bool(TRUFFLE, "truffle.inliner.always_inline_yield", true, "Always inline yield call targets.");
    public static final Option<Boolean> TRUFFLE_DISPATCH_METAPROGRAMMING_ALWAYS_UNCACHED = bool(TRUFFLE, "truffle.dispatch.metaprogramming_always_uncached", false, "Always use uncached dispatch for the metaprogramming methods #__send__, #send and #respond_to?, and for any call site that has to use #method_missing or #const_missing.");
    public static final Option<Boolean> TRUFFLE_DISPATCH_METAPROGRAMMING_ALWAYS_INDIRECT = bool(TRUFFLE, "truffle.dispatch.metaprogramming_always_indirect", false, "Always use indirect calls for the metaprogramming methods #__send__ and #send, and for any call site that has to use #method_missing or #const_missing.");
    public static final Option<Boolean> TRUFFLE_DISPATCH_METHODMISSING_ALWAYS_CLONED = bool(TRUFFLE, "truffle.call.method_missing_always_cloned", true, "Always clone #method_missing call targets.");
    public static final Option<Boolean> TRUFFLE_DISPATCH_METHODMISSING_ALWAYS_INLINED = bool(TRUFFLE, "truffle.call.method_missing_always_inlined", true, "Always inline #method_missing call targets.");

<<<<<<< HEAD
    public static final Option<Boolean> TRUFFLE_RANDOMIZE_STORAGE_ARRAY = bool(TRUFFLE, "truffle.randomize_storage.array", false, "Randomize Array storage strategy.");
    public static final Option<Integer> TRUFFLE_RANDOMIZE_SEED = integer(TRUFFLE, "truffle.randomize.seed", 0, "Seed for any randomization.");

    public static final Option<Boolean> TRUFFLE_INCLUDE_CORE_FILE_CALLERS_IN_SET_TRACE_FUNC = bool(TRUFFLE, "truffle.set_trace_func.include_core_file_callers", false, "Include internal core library calls in set_trace_func output.");

=======
>>>>>>> 0f8333dc
    public static final Option<Boolean> NATIVE_ENABLED = bool(NATIVE, "native.enabled", true, "Enable/disable native code, including POSIX features and C exts.");
    public static final Option<Boolean> NATIVE_VERBOSE = bool(NATIVE, "native.verbose", false, "Enable verbose logging of native extension loading.");
    public static final Option<Boolean> FFI_COMPILE_DUMP = bool(NATIVE, "ffi.compile.dump", false, "Dump bytecode-generated FFI stubs to console.");
    public static final Option<Integer> FFI_COMPILE_THRESHOLD = integer(NATIVE, "ffi.compile.threshold", 100, "Number of FFI invocations before generating a bytecode stub.");
    public static final Option<Boolean> FFI_COMPILE_INVOKEDYNAMIC = bool(NATIVE, "ffi.compile.invokedynamic", false, "Use invokedynamic to bind FFI invocations.");
    public static final Option<Boolean> FFI_COMPILE_REIFY = bool(NATIVE, "ffi.compile.reify", false, "Reify FFI compiled classes.");

    public static final Option<Integer> THREADPOOL_MIN = integer(THREADPOOL, "thread.pool.min", 0, "The minimum number of threads to keep alive in the pool.");
    public static final Option<Integer> THREADPOOL_MAX = integer(THREADPOOL, "thread.pool.max", Integer.MAX_VALUE, "The maximum number of threads to allow in the pool.");
    public static final Option<Integer> THREADPOOL_TTL = integer(THREADPOOL, "thread.pool.ttl", 60, "The maximum number of seconds to keep alive an idle thread.");
    public static final Option<Integer> FIBER_THREADPOOL_TTL = integer(THREADPOOL, "fiber.thread.pool.ttl", 60, "The maximum number of seconds to keep alive a pooled fiber thread.");

    public static final Option<Boolean> CLASSLOADER_DELEGATE = bool(MISCELLANEOUS, "classloader.delegate", true, "In some cases of classloader conflicts it might help not to delegate first to the parent classloader but to load first from the jruby-classloader.");
    public static final Option<Boolean> OBJECTSPACE_ENABLED = bool(MISCELLANEOUS, "objectspace.enabled", false, "Enable or disable ObjectSpace.each_object.");
    public static final Option<Boolean> SIPHASH_ENABLED = bool(MISCELLANEOUS, "siphash.enabled", false, "Enable or disable SipHash for String hash function.");
    public static final Option<Boolean> LAUNCH_INPROC = bool(MISCELLANEOUS, "launch.inproc", false, "Set in-process launching of e.g. system('ruby ...').");
    public static final Option<String> BYTECODE_VERSION = string(MISCELLANEOUS, "bytecode.version", new String[]{"1.5","1.6","1.7"}, SafePropertyAccessor.getProperty("java.specification.version", "1.5"), "Specify the major Java bytecode version.");
    public static final Option<Boolean> MANAGEMENT_ENABLED = bool(MISCELLANEOUS, "management.enabled", false, "Set whether JMX management is enabled.");
    public static final Option<Boolean> JUMP_BACKTRACE = bool(MISCELLANEOUS, "jump.backtrace", false, "Make non-local flow jumps generate backtraces.");
    public static final Option<Boolean> PROCESS_NOUNWRAP = bool(MISCELLANEOUS, "process.noUnwrap", false, "Do not unwrap process streams (issue on some recent JVMs).");
    public static final Option<Boolean> REIFY_CLASSES = bool(MISCELLANEOUS, "reify.classes", false, "Before instantiation, stand up a real Java class for every Ruby class.");
    public static final Option<Boolean> REIFY_LOGERRORS = bool(MISCELLANEOUS, "reify.logErrors", false, "Log errors during reification (reify.classes=true).");
    public static final Option<Boolean> REFLECTED_HANDLES = bool(MISCELLANEOUS, "reflected.handles", false, "Use reflection for binding methods, not generated bytecode.");
    public static final Option<Boolean> BACKTRACE_COLOR = bool(MISCELLANEOUS, "backtrace.color", false, "Enable colorized backtraces.");
    public static final Option<String> BACKTRACE_STYLE = string(MISCELLANEOUS, "backtrace.style", new String[]{"normal","raw","full","mri"}, "normal", "Set the style of exception backtraces.");
    public static final Option<Boolean> BACKTRACE_MASK = bool(MISCELLANEOUS, "backtrace.mask", false, "Mask .java lines in Ruby backtraces.");
    public static final Option<String> THREAD_DUMP_SIGNAL = string(MISCELLANEOUS, "thread.dump.signal", new String[]{"USR1", "USR2", "etc"}, "USR2", "Set the signal used for dumping thread stacks.");
    public static final Option<Boolean> NATIVE_NET_PROTOCOL = bool(MISCELLANEOUS, "native.net.protocol", false, "Use native impls for parts of net/protocol.");
    public static final Option<Boolean> FIBER_COROUTINES = bool(MISCELLANEOUS, "fiber.coroutines", false, "Use JVM coroutines for Fiber.");
    public static final Option<Boolean> GLOBAL_REQUIRE_LOCK = bool(MISCELLANEOUS, "global.require.lock", false, "Use a single global lock for requires.");
    public static final Option<Boolean> NATIVE_EXEC = bool(MISCELLANEOUS, "native.exec", true, "Do a true process-obliterating native exec for Kernel#exec.");
    public static final Option<Boolean> ENUMERATOR_LIGHTWEIGHT = bool(MISCELLANEOUS, "enumerator.lightweight", true, "Use lightweight Enumerator#next logic when possible.");
    public static final Option<Boolean> CONSISTENT_HASHING = bool(MISCELLANEOUS, "consistent.hashing", false, "Generate consistent object hashes across JVMs");
    public static final Option<Boolean> REIFY_VARIABLES = bool(MISCELLANEOUS, "reify.variables", false, "Attempt to expand instance vars into Java fields");
    public static final Option<Boolean> PREFER_IPV4 = bool(MISCELLANEOUS, "net.preferIPv4", true, "Prefer IPv4 network stack");
    public static final Option<Boolean> FCNTL_LOCKING = bool(MISCELLANEOUS, "file.flock.fcntl", true, "Use fcntl rather than flock for File#flock");

    public static final Option<Boolean> DEBUG_LOADSERVICE = bool(DEBUG, "debug.loadService", false, "Log require/load file searches.");
    public static final Option<Boolean> DEBUG_LOADSERVICE_TIMING = bool(DEBUG, "debug.loadService.timing", false, "Log require/load parse+evaluate times.");
    public static final Option<Boolean> DEBUG_LAUNCH = bool(DEBUG, "debug.launch", false, "Log externally-launched processes.");
    public static final Option<Boolean> DEBUG_FULLTRACE = bool(DEBUG, "debug.fullTrace", false, "Set whether full traces are enabled (c-call/c-return).");
    public static final Option<Boolean> DEBUG_SCRIPTRESOLUTION = bool(DEBUG, "debug.scriptResolution", false, "Print which script is executed by '-S' flag.");
    public static final Option<Boolean> DEBUG_PARSER = bool(DEBUG, "debug.parser", false, "disables JRuby impl script loads and prints parse exceptions");
    public static final Option<Boolean> ERRNO_BACKTRACE = bool(DEBUG, "errno.backtrace", false, "Generate backtraces for heavily-used Errno exceptions (EAGAIN).");
    public static final Option<Boolean> STOPITERATION_BACKTRACE = bool(DEBUG, "stop_iteration.backtrace", false, "Generate backtraces for heavily-used Errno exceptions (EAGAIN).");
    public static final Option<Boolean> LOG_EXCEPTIONS = bool(DEBUG, "log.exceptions", false, "Log every time an exception is constructed.");
    public static final Option<Boolean> LOG_BACKTRACES = bool(DEBUG, "log.backtraces", false, "Log every time an exception backtrace is generated.");
    public static final Option<Boolean> LOG_CALLERS = bool(DEBUG, "log.callers", false, "Log every time a Kernel#caller backtrace is generated.");
    public static final Option<Boolean> LOG_WARNINGS = bool(DEBUG, "log.warnings", false, "Log every time a built-in warning backtrace is generated.");
    public static final Option<String> LOGGER_CLASS = string(DEBUG, "logger.class", new String[] {"class name"}, "org.jruby.util.log.StandardErrorLogger", "Use specified class for logging.");
    public static final Option<Boolean> DUMP_INSTANCE_VARS = bool(DEBUG, "dump.variables", false, "Dump class + instance var names on first new of Object subclasses.");
    public static final Option<Boolean> REWRITE_JAVA_TRACE = bool(DEBUG, "rewrite.java.trace", true, "Rewrite stack traces from exceptions raised in Java calls.");

    public static final Option<Boolean> JI_SETACCESSIBLE = bool(JAVA_INTEGRATION, "ji.setAccessible", true, "Try to set inaccessible Java methods to be accessible.");
    public static final Option<Boolean> JI_LOGCANSETACCESSIBLE = bool(JAVA_INTEGRATION, "ji.logCanSetAccessible", false, "Log whether setAccessible is working.");
    public static final Option<Boolean> JI_UPPER_CASE_PACKAGE_NAME_ALLOWED = bool(JAVA_INTEGRATION, "ji.upper.case.package.name.allowed", false, "Allow Capitalized Java pacakge names.");
    public static final Option<Boolean> INTERFACES_USEPROXY = bool(JAVA_INTEGRATION, "interfaces.useProxy", false, "Use java.lang.reflect.Proxy for interface impl.");
    public static final Option<Boolean> JAVA_HANDLES = bool(JAVA_INTEGRATION, "java.handles", false, "Use generated handles instead of reflection for calling Java.");
    public static final Option<Boolean> JI_NEWSTYLEEXTENSION = bool(JAVA_INTEGRATION, "ji.newStyleExtension", false, "Extend Java classes without using a proxy object.");
    public static final Option<Boolean> JI_OBJECTPROXYCACHE = bool(JAVA_INTEGRATION, "ji.objectProxyCache", false, "Cache Java object wrappers between calls.");
    public static final Option<String> JI_PROXYCLASSFACTORY = string(JAVA_INTEGRATION, "ji.proxyClassFactory", "Allow external envs to replace JI proxy class factory");
    public static final Option<Boolean> AOT_LOADCLASSES = bool(JAVA_INTEGRATION, "aot.loadClasses", false, "Look for .class before .rb to load AOT-compiled code");

    public static final Option<Integer> PROFILE_MAX_METHODS = integer(PROFILING, "profile.max.methods", 100000, "Maximum number of methods to consider for profiling.");

    public static final Option<Boolean> CLI_AUTOSPLIT = bool(CLI, "cli.autosplit", false, "Split $_ into $F for -p or -n. Same as -a.");
    public static final Option<Boolean> CLI_DEBUG = bool(CLI, "cli.debug", false, "Enable debug mode logging. Same as -d.");
    public static final Option<Boolean> CLI_PROCESS_LINE_ENDS = bool(CLI, "cli.process.line.ends", false, "Enable line ending processing. Same as -l.");
    public static final Option<Boolean> CLI_ASSUME_LOOP = bool(CLI, "cli.assume.loop", false, "Wrap execution with a gets() loop. Same as -n.");
    public static final Option<Boolean> CLI_ASSUME_PRINT = bool(CLI, "cli.assume.print", false, "Print $_ after each execution of script. Same as -p.");
    public static final Option<Boolean> CLI_VERBOSE = bool(CLI, "cli.verbose", false, "Verbose mode, as -w or -W2. Sets default for cli.warning.level.");
    public static final Option<Verbosity> CLI_WARNING_LEVEL = enumeration(CLI, "cli.warning.level", Verbosity.class, CLI_VERBOSE.load() ? Verbosity.TRUE : Verbosity.FALSE, "Warning level (off=0,normal=1,on=2). Same as -W.");
    public static final Option<Boolean> CLI_PARSER_DEBUG = bool(CLI, "cli.parser.debug", false, "Enable parser debug logging. Same as -y.");
    public static final Option<Boolean> CLI_VERSION = bool(CLI, "cli.version", false, "Print version to stderr. Same as --version.");
    public static final Option<Boolean> CLI_BYTECODE = bool(CLI, "cli.bytecode", false, "Print target script bytecode to stderr. Same as --bytecode.");
    public static final Option<Boolean> CLI_COPYRIGHT = bool(CLI, "cli.copyright", false, "Print copyright to stderr. Same as --copyright but runs script.");
    public static final Option<Boolean> CLI_CHECK_SYNTAX = bool(CLI, "cli.check.syntax", false, "Check syntax of target script. Same as -c but runs script.");
    public static final Option<String> CLI_AUTOSPLIT_SEPARATOR = string(CLI, "cli.autosplit.separator", "Set autosplit separator. Same as -F.");
    public static final Option<KCode> CLI_KCODE = enumeration(CLI, "cli.kcode", KCode.class, KCode.NONE, "Set kcode character set. Same as -K (1.8).");
    public static final Option<Boolean> CLI_HELP = bool(CLI, "cli.help", false, "Print command-line usage. Same as --help but runs script.");
    public static final Option<Boolean> CLI_PROPERTIES = bool(CLI, "cli.properties", false, "Print config properties. Same as --properties but runs script.");
    public static final Option<String> CLI_ENCODING_INTERNAL = string(CLI, "cli.encoding.internal", "Encoding name to use internally.");
    public static final Option<String> CLI_ENCODING_EXTERNAL = string(CLI, "cli.encoding.external", "Encoding name to treat external data.");
    public static final Option<String> CLI_ENCODING_SOURCE = string(CLI, "cli.encoding.source", "Encoding name to treat source code.");
    public static final Option<String> CLI_RECORD_SEPARATOR = string(CLI, "cli.record.separator", "\n", "Default record separator.");
    public static final Option<String> CLI_BACKUP_EXTENSION = string(CLI, "cli.backup.extension", "Backup extension for in-place ARGV files. Same as -i.");
    public static final Option<ProfilingMode> CLI_PROFILING_MODE = enumeration(CLI, "cli.profiling.mode", ProfilingMode.class, ProfilingMode.OFF, "Enable instrumented profiling modes.");
    public static final Option<Boolean> CLI_RUBYGEMS_ENABLE = bool(CLI, "cli.rubygems.enable", true, "Enable/disable RubyGems.");
    public static final Option<Boolean> CLI_RUBYOPT_ENABLE = bool(CLI, "cli.rubyopt.enable", true, "Enable/disable RUBYOPT processing at start.");
    public static final Option<Boolean> CLI_STRIP_HEADER = bool(CLI, "cli.strip.header", false, "Strip text before shebang in script. Same as -x.");
    public static final Option<Boolean> CLI_LOAD_GEMFILE = bool(CLI, "cli.load.gemfile", false, "Load a bundler Gemfile in cwd before running. Same as -G.");

    public static String dump() {
        return "# JRuby configuration options with current values\n" +
                Option.formatValues(_loadedOptions);
    }

    public static final Collection<Option> PROPERTIES = Collections.unmodifiableCollection(_loadedOptions);

    // After PROPERTIES so it doesn't show up in --properties
    @Deprecated
    public static final Option<Boolean> JIT_CACHE = bool(JIT, "jit.cache", !COMPILE_INVOKEDYNAMIC.load(), "(DEPRECATED) Cache jitted method in-memory bodies across runtimes and loads.");

    private static Option<String> string(Category category, String name, String[] options, String defval, String description) {
        Option<String> option = Option.string("jruby", name, category, options, defval, description);
        _loadedOptions.add(option);
        return option;
    }

    private static Option<String> string(Category category, String name, String defval, String description) {
        Option<String> option = Option.string("jruby", name, category, defval, description);
        _loadedOptions.add(option);
        return option;
    }

    private static Option<String> string(Category category, String name, String[] options, String description) {
        Option<String> option = Option.string("jruby", name, category, options, description);
        _loadedOptions.add(option);
        return option;
    }

    private static Option<String> string(Category category, String name, String description) {
        Option<String> option = Option.string("jruby", name, category, description);
        _loadedOptions.add(option);
        return option;
    }

    private static Option<Boolean> bool(Category category, String name, Boolean defval, String description) {
        Option<Boolean> option = Option.bool("jruby", name, category, defval, description);
        _loadedOptions.add(option);
        return option;
    }

    private static Option<Integer> integer(Category category, String name, Integer defval, String description) {
        Option<Integer> option = Option.integer("jruby", name, category, defval, description);
        _loadedOptions.add(option);
        return option;
    }

    private static <T extends Enum<T>> Option<T> enumeration(Category category, String name, Class<T> enumClass, T defval, String description) {
        Option<T> option = Option.enumeration("jruby", name, category, defval, description);
        _loadedOptions.add(option);
        return option;
    }

    private static boolean calculateInvokedynamicDefault() {
        // We were defaulting on for Java 8 and might again later if JEP 210 helps reduce warmup time.
        return false;
    }

    private static enum SearchMode {
        PREFIX,
        CONTAINS
    }

    public static void listPrefix(String prefix) {
        list(SearchMode.PREFIX, prefix);
    }

    public static void listContains(String substring) {
        list(SearchMode.CONTAINS, substring);
    }

    private static void list(SearchMode mode, String string) {
        for (Option option : PROPERTIES) {
            boolean include = false;

            switch (mode) {
                case PREFIX:
                    include = option.shortName().startsWith(string);
                    break;
                case CONTAINS:
                    include = option.shortName().contains(string);
                    break;
            }

            if (include) {
                System.out.printf("%s=%s\n", option.shortName(), option.load());
            }
        }
    }

    public static Set<String> getPropertyNames() {
        final Set<String> propertyNames = new HashSet<String>();

        for (Option option : PROPERTIES) {
            propertyNames.add(option.propertyName());
        }

        return Collections.unmodifiableSet(propertyNames);
    }

    @Deprecated
    public static final Option<String> JIT_CODECACHE = string(JIT, "jit.codeCache", new String[]{"dir"}, "Save jitted methods to <dir> as they're compiled, for future runs.");
}<|MERGE_RESOLUTION|>--- conflicted
+++ resolved
@@ -147,14 +147,8 @@
     public static final Option<Boolean> TRUFFLE_DISPATCH_METHODMISSING_ALWAYS_CLONED = bool(TRUFFLE, "truffle.call.method_missing_always_cloned", true, "Always clone #method_missing call targets.");
     public static final Option<Boolean> TRUFFLE_DISPATCH_METHODMISSING_ALWAYS_INLINED = bool(TRUFFLE, "truffle.call.method_missing_always_inlined", true, "Always inline #method_missing call targets.");
 
-<<<<<<< HEAD
-    public static final Option<Boolean> TRUFFLE_RANDOMIZE_STORAGE_ARRAY = bool(TRUFFLE, "truffle.randomize_storage.array", false, "Randomize Array storage strategy.");
-    public static final Option<Integer> TRUFFLE_RANDOMIZE_SEED = integer(TRUFFLE, "truffle.randomize.seed", 0, "Seed for any randomization.");
-
     public static final Option<Boolean> TRUFFLE_INCLUDE_CORE_FILE_CALLERS_IN_SET_TRACE_FUNC = bool(TRUFFLE, "truffle.set_trace_func.include_core_file_callers", false, "Include internal core library calls in set_trace_func output.");
 
-=======
->>>>>>> 0f8333dc
     public static final Option<Boolean> NATIVE_ENABLED = bool(NATIVE, "native.enabled", true, "Enable/disable native code, including POSIX features and C exts.");
     public static final Option<Boolean> NATIVE_VERBOSE = bool(NATIVE, "native.verbose", false, "Enable verbose logging of native extension loading.");
     public static final Option<Boolean> FFI_COMPILE_DUMP = bool(NATIVE, "ffi.compile.dump", false, "Dump bytecode-generated FFI stubs to console.");
