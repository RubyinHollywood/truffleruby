--- conflicted
+++ resolved
@@ -99,25 +99,14 @@
     @CoreMethod(names = "[]", onSingleton = true, argumentsAsArray = true)
     public abstract static class ConstructNode extends HashCoreMethodNode {
 
-<<<<<<< HEAD
         private final BranchProfile singleObject = BranchProfile.create();
         private final BranchProfile singleArray = BranchProfile.create();
         private final BranchProfile objectArray = BranchProfile.create();
-        private final BranchProfile smallObjectArray = BranchProfile.create();
-        private final BranchProfile largeObjectArray = BranchProfile.create();
+        private final BranchProfile smallPackedArray = BranchProfile.create();
+        private final BranchProfile largePackedArray = BranchProfile.create();
         private final BranchProfile otherArray = BranchProfile.create();
         private final BranchProfile singleOther = BranchProfile.create();
         private final BranchProfile keyValues = BranchProfile.create();
-=======
-        private final BranchProfile singleObject = new BranchProfile();
-        private final BranchProfile singleArray = new BranchProfile();
-        private final BranchProfile objectArray = new BranchProfile();
-        private final BranchProfile smallPackedArray = new BranchProfile();
-        private final BranchProfile largePackedArray = new BranchProfile();
-        private final BranchProfile otherArray = new BranchProfile();
-        private final BranchProfile singleOther = new BranchProfile();
-        private final BranchProfile keyValues = new BranchProfile();
->>>>>>> 8c9f381e
 
         public ConstructNode(RubyContext context, SourceSection sourceSection) {
             super(context, sourceSection);
@@ -192,13 +181,7 @@
             } else {
                 keyValues.enter();
 
-<<<<<<< HEAD
-        @CompilerDirectives.TruffleBoundary
-        public RubyHash constructObjectLinkedMapMap(Object[] args) {
-            final LinkedHashMap<Object, Object> store = new LinkedHashMap<>();
-=======
                 final List<KeyValue> entries = new ArrayList<>();
->>>>>>> 8c9f381e
 
                 for (int n = 0; n < args.length; n += 2) {
                     entries.add(new KeyValue(args[n], args[n + 1]));
@@ -305,14 +288,8 @@
 
         @Child protected PredicateDispatchHeadNode eqlNode;
 
-<<<<<<< HEAD
         private final BranchProfile considerExtendProfile = BranchProfile.create();
         private final BranchProfile extendProfile = BranchProfile.create();
-        private final BranchProfile transitionToLinkedHashMapProfile = BranchProfile.create();
-=======
-        private final BranchProfile considerExtendProfile = new BranchProfile();
-        private final BranchProfile extendProfile = new BranchProfile();
->>>>>>> 8c9f381e
 
         public SetIndexNode(RubyContext context, SourceSection sourceSection) {
             super(context, sourceSection);
@@ -378,15 +355,9 @@
             return value;
         }
 
-<<<<<<< HEAD
-        @CompilerDirectives.TruffleBoundary
-        private void transitionToLinkedHashMap(RubyHash hash, Object[] oldStore, Object key, Object value) {
-            final LinkedHashMap<Object, Object> newStore = new LinkedHashMap<>();
-=======
         @Specialization(guards = "isBuckets")
         public Object setBuckets(RubyHash hash, Object key, Object value) {
             notDesignedForCompilation();
->>>>>>> 8c9f381e
 
             if (HashOperations.verySlowSetInBuckets(hash, key, value)) {
                 hash.setSize(hash.getSize() + 1);
@@ -561,27 +532,8 @@
         public RubyHash eachBuckets(VirtualFrame frame, RubyHash hash, RubyProc block) {
             notDesignedForCompilation();
 
-<<<<<<< HEAD
-            final LinkedHashMap<Object, Object> store = (LinkedHashMap<Object, Object>) hash.getStore();
-
-            int count = 0;
-
-            try {
-                for (Map.Entry<Object, Object> entry : store.entrySet()) {
-                    if (CompilerDirectives.inInterpreter()) {
-                        count++;
-                    }
-
-                    yield(frame, block, RubyArray.fromObjects(getContext().getCoreLibrary().getArrayClass(), entry.getKey(), entry.getValue()));
-                }
-            } finally {
-                if (CompilerDirectives.inInterpreter()) {
-                    ((RubyRootNode) getRootNode()).reportLoopCount(count);
-                }
-=======
             for (KeyValue keyValue : HashOperations.verySlowToKeyValues(hash)) {
                 yield(frame, block, RubyArray.fromObjects(getContext().getCoreLibrary().getArrayClass(), keyValue.getKey(), keyValue.getValue()));
->>>>>>> 8c9f381e
             }
 
             return hash;
@@ -906,23 +858,8 @@
 
             final RubyArray array = new RubyArray(getContext().getCoreLibrary().getArrayClass(), null, 0);
 
-<<<<<<< HEAD
-            try {
-                for (Map.Entry<Object, Object> entry : store.entrySet()) {
-                    if (CompilerDirectives.inInterpreter()) {
-                        count++;
-                    }
-
-                    result.slowPush(yield(frame, block, entry.getKey(), entry.getValue()));
-                }
-            } finally {
-                if (CompilerDirectives.inInterpreter()) {
-                    ((RubyRootNode) getRootNode()).reportLoopCount(count);
-                }
-=======
             for (KeyValue keyValue : HashOperations.verySlowToKeyValues(hash)) {
                 array.slowPush(yield(frame, block, keyValue.getKey(), keyValue.getValue()));
->>>>>>> 8c9f381e
             }
 
             return array;
