--- conflicted
+++ resolved
@@ -2858,13 +2858,8 @@
             }
 
             IRubyObject cc = c.getConstant(str);
-<<<<<<< HEAD
-            if(!(cc instanceof RubyModule)) {
+            if ( ! ( cc instanceof RubyModule ) ) {
                 throw newTypeError(path + " does not refer to class/module");
-=======
-            if ( ! ( cc instanceof RubyModule ) ) {
-                throw newTypeError("" + path + " does not refer to class/module");
->>>>>>> 5d5b9f88
             }
             c = (RubyModule) cc;
         }
@@ -2894,21 +2889,9 @@
         IRubyObject self = wrap ? TopSelfFactory.createTopSelf(this, true) : getTopSelf();
         ThreadContext context = getCurrentContext();
         String file = context.getFile();
-        RubyModule scopeClass = objectClass;
-
-        Node node = parseFile(in, scriptName, null);
-
-        if (wrap) {
-            // toss an anonymous module into the search path
-            scopeClass = RubyModule.newModule(this);
-            ((RootNode)node).getStaticScope().setModule(scopeClass);
-        }
-
-        context.preNodeEval(scopeClass, self, scriptName);
 
         try {
             ThreadContext.pushBacktrace(context, "(root)", file, 0);
-<<<<<<< HEAD
             context.preNodeEval(self);
             ParseResult parseResult = parseFile(scriptName, in, null);
 
@@ -2918,16 +2901,9 @@
             }
 
             runInterpreter(context, parseResult, self);
-=======
-
-            runInterpreter(context, node, self);
-        } catch (JumpException.ReturnJump rj) {
-            return;
->>>>>>> 5d5b9f88
         } finally {
+            context.postNodeEval();
             ThreadContext.popBacktrace(context);
-
-            context.postNodeEval();
         }
     }
 
