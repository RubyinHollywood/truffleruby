<assembly xmlns="http://maven.apache.org/plugins/maven-assembly-plugin/assembly/1.1.0" 
  xmlns:xsi="http://www.w3.org/2001/XMLSchema-instance"
  xsi:schemaLocation="http://maven.apache.org/plugins/maven-assembly-plugin/assembly/1.1.0 http://maven.apache.org/xsd/assembly-1.1.0.xsd">
  <id>bin</id>
  <baseDirectory>jruby-${project.version}</baseDirectory>
  <formats>
    <format>tar.gz</format>
    <format>zip</format>
  </formats>
  <fileSets>
    <fileSet>
      <directory>${project.build.directory}/META-INF/jruby.home</directory>
      <outputDirectory>/</outputDirectory>
<<<<<<< HEAD
=======
      <excludes>
        <exclude>**/.jrubydir</exclude>
      </excludes>
    </fileSet>
    <fileSet>
      <directory>${project.build.directory}/rubygems-provided</directory>
      <outputDirectory>/lib/ruby/gems/shared</outputDirectory>
      <includes>
        <include>cache/*</include>
        <include>specifications/*</include>
        <include>gems/**/*</include>
      </includes>
>>>>>>> 1f13c082
    </fileSet>
    <fileSet>
      <directory>${project.parent.parent.basedir}</directory>
      <outputDirectory>/</outputDirectory>
      <includes>
        <include>LICENSE*</include>
        <include>COPYING*</include>
        <include>lib/jruby.jar</include>
        <include>lib/jni/**/*</include>
        <include>samples/**/*</include>
        <include>docs/**/*</include>
        <include>tool/nailgun/*</include>
        <include>tool/nailgun/**/*.c</include>
      </includes>
      <excludes>
        <exclude>test/**/*</exclude>
        <exclude>test/JRUBY-6606/**/*</exclude>
        <exclude>**/*.ac</exclude>
        <exclude>**/.*</exclude>
        <exclude>**/target/**/*</exclude>
        <exclude>**/style_checks.xml</exclude>
      </excludes>
    </fileSet>
  </fileSets>
</assembly><|MERGE_RESOLUTION|>--- conflicted
+++ resolved
@@ -11,8 +11,6 @@
     <fileSet>
       <directory>${project.build.directory}/META-INF/jruby.home</directory>
       <outputDirectory>/</outputDirectory>
-<<<<<<< HEAD
-=======
       <excludes>
         <exclude>**/.jrubydir</exclude>
       </excludes>
@@ -25,7 +23,6 @@
         <include>specifications/*</include>
         <include>gems/**/*</include>
       </includes>
->>>>>>> 1f13c082
     </fileSet>
     <fileSet>
       <directory>${project.parent.parent.basedir}</directory>
