--- conflicted
+++ resolved
@@ -71,13 +71,9 @@
  * Represents a Ruby symbol (e.g. :bar)
  */
 @JRubyClass(name="Symbol")
-<<<<<<< HEAD
 public class RubySymbol extends RubyObject implements MarshalEncoding {
-=======
-public class RubySymbol extends RubyObject {
     public static final long symbolHashSeedK0 = 5238926673095087190l;
 
->>>>>>> af1d3877
     private final String symbol;
     private final int id;
     private final ByteList symbolBytes;
