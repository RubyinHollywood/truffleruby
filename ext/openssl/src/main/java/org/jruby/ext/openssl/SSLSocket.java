/***** BEGIN LICENSE BLOCK *****
 * Version: EPL 1.0/GPL 2.0/LGPL 2.1
 *
 * The contents of this file are subject to the Eclipse Public
 * License Version 1.0 (the "License"); you may not use this file
 * except in compliance with the License. You may obtain a copy of
 * the License at http://www.eclipse.org/legal/epl-v10.html
 *
 * Software distributed under the License is distributed on an "AS
 * IS" basis, WITHOUT WARRANTY OF ANY KIND, either express or
 * implied. See the License for the specific language governing
 * rights and limitations under the License.
 *
 * Copyright (C) 2006, 2007 Ola Bini <ola@ologix.com>
 *
 * Alternatively, the contents of this file may be used under the terms of
 * either of the GNU General Public License Version 2 or later (the "GPL"),
 * or the GNU Lesser General Public License Version 2.1 or later (the "LGPL"),
 * in which case the provisions of the GPL or the LGPL are applicable instead
 * of those above. If you wish to allow use of your version of this file only
 * under the terms of either the GPL or the LGPL, and not to allow others to
 * use your version of this file under the terms of the EPL, indicate your
 * decision by deleting the provisions above and replace them with the notice
 * and other provisions required by the GPL or the LGPL. If you do not delete
 * the provisions above, a recipient may use your version of this file under
 * the terms of any one of the EPL, the GPL or the LGPL.
 ***** END LICENSE BLOCK *****/
package org.jruby.ext.openssl;

import java.io.IOException;
import java.net.Socket;
import java.nio.ByteBuffer;
import java.nio.channels.SelectableChannel;
import java.nio.channels.SelectionKey;
import java.nio.channels.Selector;
import java.nio.channels.SocketChannel;
import java.security.KeyManagementException;
import java.security.NoSuchAlgorithmException;
import java.security.cert.Certificate;
import java.security.cert.CertificateEncodingException;
import java.util.Set;

import javax.net.ssl.SSLEngine;
import javax.net.ssl.SSLEngineResult;
import javax.net.ssl.SSLException;
import javax.net.ssl.SSLHandshakeException;
import javax.net.ssl.SSLPeerUnverifiedException;
import javax.net.ssl.SSLSession;

import org.jruby.Ruby;
import org.jruby.RubyArray;
import org.jruby.RubyClass;
import org.jruby.RubyIO;
import org.jruby.RubyModule;
import org.jruby.RubyNumeric;
import org.jruby.RubyObject;
import org.jruby.RubyString;
import org.jruby.RubyThread;
import org.jruby.anno.JRubyMethod;
import org.jruby.exceptions.RaiseException;
import org.jruby.ext.openssl.x509store.X509Utils;
import org.jruby.runtime.Arity;
import org.jruby.runtime.Block;
import org.jruby.runtime.ObjectAllocator;
import org.jruby.runtime.ThreadContext;
import org.jruby.runtime.Visibility;
import org.jruby.runtime.builtin.IRubyObject;
import org.jruby.util.ByteList;
import org.jruby.runtime.Visibility;

import static org.jruby.ext.openssl.SSL._SSL;
import static org.jruby.ext.openssl.SSL.newSSLErrorWaitReadable;
import static org.jruby.ext.openssl.SSL.newSSLErrorWaitWritable;
import static org.jruby.ext.openssl.OpenSSLReal.debug;
import static org.jruby.ext.openssl.OpenSSLReal.debugStackTrace;
import static org.jruby.ext.openssl.OpenSSLReal.warn;

/**
 * @author <a href="mailto:ola.bini@ki.se">Ola Bini</a>
 */
public class SSLSocket extends RubyObject {

    private static final long serialVersionUID = 5170831655279559707L;

    private static ObjectAllocator SSLSOCKET_ALLOCATOR = new ObjectAllocator() {
        public IRubyObject allocate(Ruby runtime, RubyClass klass) {
            return new SSLSocket(runtime, klass);
        }
    };

    public static void createSSLSocket(final Ruby runtime, final RubyModule _SSL) { // OpenSSL::SSL
        final ThreadContext context = runtime.getCurrentContext();
        RubyClass _SSLSocket = _SSL.defineClassUnder("SSLSocket", runtime.getObject(), SSLSOCKET_ALLOCATOR);
        _SSLSocket.addReadWriteAttribute(context, "io");
        _SSLSocket.addReadWriteAttribute(context, "context");
        _SSLSocket.addReadWriteAttribute(context, "sync_close");
        _SSLSocket.addReadWriteAttribute(context, "hostname");
        _SSLSocket.defineAlias("to_io", "io");
        _SSLSocket.defineAnnotatedMethods(SSLSocket.class);
    }

    public SSLSocket(Ruby runtime, RubyClass type) {
        super(runtime,type);
        verifyResult = X509Utils.V_OK;
    }

    private static RaiseException newSSLError(Ruby runtime, Exception exception) {
        return SSL.newSSLError(runtime, exception);
    }

    private static RaiseException newSSLError(Ruby runtime, String message) {
        return SSL.newSSLError(runtime, message);
    }

    private org.jruby.ext.openssl.SSLContext sslContext;
    private SSLEngine engine;
    private RubyIO io;

    private ByteBuffer peerAppData;
    private ByteBuffer peerNetData;
    private ByteBuffer netData;
    private ByteBuffer dummy;

    private boolean initialHandshake = false;

    private SSLEngineResult.HandshakeStatus hsStatus;
    private SSLEngineResult.Status status = null;

    int verifyResult;
<<<<<<< HEAD

    @JRubyMethod(name = "initialize", rest = true, frame = true, visibility = Visibility.PRIVATE)
    public IRubyObject _initialize(final ThreadContext context,
        final IRubyObject[] args, final Block unused) {
        final Ruby runtime = context.runtime;

        if ( Arity.checkArgumentCount(runtime, args, 1, 2) == 1 ) {
            RubyModule _SSLContext = _SSL(runtime).getClass("SSLContext");
            sslContext = (SSLContext) _SSLContext.callMethod(context, "new");
=======
    
    @JRubyMethod(name = "initialize", rest = true, frame = true, visibility = Visibility.PRIVATE)
    public IRubyObject _initialize(IRubyObject[] args, Block unused) {
        if (Arity.checkArgumentCount(getRuntime(), args, 1, 2) == 1) {
            RubyClass sslContext = Utils.getClassFromPath(getRuntime(), "OpenSSL::SSL::SSLContext");
            rubyCtx = (org.jruby.ext.openssl.SSLContext) api.callMethod(sslContext, "new");
>>>>>>> 78d80b54
        } else {
            sslContext = (SSLContext) args[1];
        }

        if ( ! ( args[0] instanceof RubyIO ) ) {
            throw runtime.newTypeError("IO expected but got " + args[0].getMetaClass().getName());
        }
        io = (RubyIO) args[0];
        this.callMethod(context, "io=", io);
        this.callMethod(context, "hostname=", runtime.newString(""));
        // This is a bit of a hack: SSLSocket should share code with RubyBasicSocket, which always sets sync to true.
        // Instead we set it here for now.
        io.callMethod(context, "sync=", runtime.getTrue());
        this.callMethod(context, "context=", sslContext);
        this.callMethod(context, "sync_close=", runtime.getFalse());
        sslContext.setup(context);
        return Utils.invokeSuper(context, this, args, unused); // super()
    }

    private void ossl_ssl_setup(final ThreadContext context)
        throws NoSuchAlgorithmException, KeyManagementException, IOException {
        if ( engine == null ) {
            final Socket socket = getSocketChannel().socket();
            // Server Name Indication (SNI) RFC 3546
            // SNI support will not be attempted unless hostname is explicitly set by the caller
            String peerHost = this.callMethod(context, "hostname").toString();
            int peerPort = socket.getPort();
            engine = sslContext.createSSLEngine(peerHost, peerPort);
            final SSLSession session = engine.getSession();
            peerNetData = ByteBuffer.allocate(session.getPacketBufferSize());
            peerAppData = ByteBuffer.allocate(session.getApplicationBufferSize());
            netData = ByteBuffer.allocate(session.getPacketBufferSize());
            peerNetData.limit(0);
            peerAppData.limit(0);
            netData.limit(0);
            dummy = ByteBuffer.allocate(0);
        }
    }

    @JRubyMethod
    public IRubyObject connect(ThreadContext context) {
        return connectCommon(context, true);
    }

    @JRubyMethod
    public IRubyObject connect_nonblock(ThreadContext context) {
        return connectCommon(context, false);
    }

    private IRubyObject connectCommon(final ThreadContext context, boolean blocking) {
        final Ruby runtime = context.runtime;

        if ( ! sslContext.isProtocolForClient() ) {
            throw newSSLError(runtime, "called a function you should not call");
        }

        try {
            if ( ! initialHandshake ) {
                ossl_ssl_setup(context);
                engine.setUseClientMode(true);
                engine.beginHandshake();
                hsStatus = engine.getHandshakeStatus();
                initialHandshake = true;
            }
            doHandshake(blocking);
        }
        catch (SSLHandshakeException e) {
            // unlike server side, client should close outbound channel even if
            // we have remaining data to be sent.
            forceClose();
            Exception cause = e;
            while (cause.getCause() != null && (cause instanceof SSLHandshakeException)) {
                cause = (Exception) cause.getCause();
            }
            throw newSSLError(runtime, cause);
        }
        catch (NoSuchAlgorithmException e) {
            forceClose();
            throw newSSLError(runtime, e);
        }
        catch (KeyManagementException e) {
            forceClose();
            throw newSSLError(runtime, e);
        }
        catch (IOException e) {
            forceClose();
            throw newSSLError(runtime, e);
        }
        return this;
    }

    @JRubyMethod
    public IRubyObject accept(ThreadContext context) {
        return acceptCommon(context, true);
    }

    @JRubyMethod
    public IRubyObject accept_nonblock(ThreadContext context) {
        return acceptCommon(context, false);
    }

    public IRubyObject acceptCommon(final ThreadContext context, boolean blocking) {
        final Ruby runtime = context.runtime;

        if ( ! sslContext.isProtocolForServer() ) {
            throw newSSLError(runtime, "called a function you should not call");
        }

        try {
            if ( ! initialHandshake ) {
                ossl_ssl_setup(context);
                engine.setUseClientMode(false);
                final IRubyObject verify_mode;
                if( ! sslContext.isNil() &&
                    ! ( verify_mode = sslContext.callMethod(context, "verify_mode") ).isNil() ) {
                    final int vfy = RubyNumeric.fix2int(verify_mode);
                    if ( vfy == 0 ) { // VERIFY_NONE
                        engine.setNeedClientAuth(false);
                        engine.setWantClientAuth(false);
                    }
                    if ( ( vfy & 1 ) != 0 ) { // VERIFY_PEER
                        engine.setWantClientAuth(true);
                    }
                    if ( ( vfy & 2 ) != 0 ) { // VERIFY_FAIL_IF_NO_PEER_CERT
                        engine.setNeedClientAuth(true);
                    }
                }
                engine.beginHandshake();
                hsStatus = engine.getHandshakeStatus();
                initialHandshake = true;
            }
            doHandshake(blocking);
        }
        catch (SSLHandshakeException e) {
            throw newSSLError(runtime, e);
        }
        catch (NoSuchAlgorithmException e) {
            throw newSSLError(runtime, e);
        }
        catch (KeyManagementException e) {
            throw newSSLError(runtime, e);
        }
        catch (IOException e) {
            throw newSSLError(runtime, e);
        }
        return this;
    }

    @JRubyMethod
    public IRubyObject verify_result(final ThreadContext context) {
        final Ruby runtime = context.runtime;
        if (engine == null) {
            runtime.getWarnings().warn("SSL session is not started yet.");
            return runtime.getNil();
        }
        return runtime.newFixnum(verifyResult);
    }

    // This select impl is a copy of RubyThread.select, then blockingLock is
    // removed. This impl just set
    // SelectableChannel.configureBlocking(false) permanently instead of setting
    // temporarily. SSLSocket requires wrapping IO to be selectable so it should
    // be OK to set configureBlocking(false) permanently.
    private boolean waitSelect(final int operations, final boolean blocking) throws IOException {
        if ( ! ( io.getChannel() instanceof SelectableChannel ) ) {
            return true;
        }
        final Ruby runtime = getRuntime();
        final RubyThread thread = runtime.getCurrentContext().getThread();

        SelectableChannel selectable = (SelectableChannel)io.getChannel();
        selectable.configureBlocking(false);
        final Selector selector = runtime.getSelectorPool().get();
        final SelectionKey key = selectable.register(selector, operations);

        try {
            io.addBlockingThread(thread);

            final int[] result = new int[1];

            thread.executeBlockingTask(new RubyThread.BlockingTask() {
                public void run() throws InterruptedException {
                    try {
                        if (!blocking) {
                            result[0] = selector.selectNow();
                            if (result[0] == 0) {
                                if ((operations & SelectionKey.OP_READ) != 0 && (operations & SelectionKey.OP_WRITE) != 0) {
                                    if (key.isReadable()) {
                                        writeWouldBlock();
                                    } else if (key.isWritable()) {
                                        readWouldBlock();
                                    } else { //neither, pick one
                                        readWouldBlock();
                                    }
                                } else if ((operations & SelectionKey.OP_READ) != 0) {
                                    readWouldBlock();
                                } else if ((operations & SelectionKey.OP_WRITE) != 0) {
                                    writeWouldBlock();
                                }
                            }
                        } else {
                            result[0] = selector.select();
                        }
                    } catch (IOException ioe) {
                        throw runtime.newRuntimeError("Error with selector: " + ioe.getMessage());
                    }
                }

                public void wakeup() {
                    selector.wakeup();
                }
            });

            if (result[0] >= 1) {
                Set<SelectionKey> keySet = selector.selectedKeys();

                if (keySet.iterator().next() == key) {
                    return true;
                }
            }

            return false;
        }
        catch (InterruptedException ie) {
            return false;
        }
        finally {
            // Note: I don't like ignoring these exceptions, but it's
            // unclear how likely they are to happen or what damage we
            // might do by ignoring them. Note that the pieces are separate
            // so that we can ensure one failing does not affect the others
            // running.

            // clean up the key in the selector
            try {
                if ( key != null ) key.cancel();
                if ( selector != null ) selector.selectNow();
            }
            catch (Exception e) { // ignore
                debugStackTrace(getRuntime(), e);
            }

            // shut down and null out the selector
            try {
                if ( selector != null ) {
                    runtime.getSelectorPool().put(selector);
                }
            }
            catch (Exception e) { // ignore
                debugStackTrace(getRuntime(), e);
            }

            // remove this thread as a blocker against the given IO
            io.removeBlockingThread(thread);

            // clear thread state from blocking call
            thread.afterBlockingCall();
        }
    }

    private void readWouldBlock() {
        throw newSSLErrorWaitReadable(getRuntime(), "read would block");
    }

    private void writeWouldBlock() {
        throw newSSLErrorWaitWritable(getRuntime(), "write would block");
    }

    private void doHandshake(boolean blocking) throws IOException {
        while (true) {
            SSLEngineResult res;
            boolean ready = waitSelect(SelectionKey.OP_READ | SelectionKey.OP_WRITE, blocking);

            // if not blocking, raise EAGAIN
            if ( ! blocking && ! ready ) {
                throw getRuntime().newErrnoEAGAINError("Resource temporarily unavailable");
            }

            // otherwise, proceed as before

            switch (hsStatus) {
            case FINISHED:
                if ( initialHandshake ) finishInitialHandshake();
                return;
            case NEED_TASK:
                doTasks();
                break;
            case NEED_UNWRAP:
                if (readAndUnwrap(blocking) == -1 && hsStatus != SSLEngineResult.HandshakeStatus.FINISHED) {
                    throw new SSLHandshakeException("Socket closed");
                }
                // during initialHandshake, calling readAndUnwrap that results UNDERFLOW
                // does not mean writable. we explicitly wait for readable channel to avoid
                // busy loop.
                if (initialHandshake && status == SSLEngineResult.Status.BUFFER_UNDERFLOW) {
                    waitSelect(SelectionKey.OP_READ, blocking);
                }
                break;
            case NEED_WRAP:
                if ( netData.hasRemaining() ) {
                    while ( flushData(blocking) ) { /* loop */ }
                }
                netData.clear();
                res = engine.wrap(dummy, netData);
                hsStatus = res.getHandshakeStatus();
                netData.flip();
                flushData(blocking);
                break;
            case NOT_HANDSHAKING:
                // Opposite side could close while unwrapping. Handle this as same as FINISHED
                return;
            default:
                throw new IllegalStateException("Unknown handshaking status: " + hsStatus);
            }
        }
    }

    private void doTasks() {
        Runnable task;
        while ((task = engine.getDelegatedTask()) != null) {
            task.run();
        }
        hsStatus = engine.getHandshakeStatus();
        verifyResult = sslContext.getLastVerifyResult();
    }

    private boolean flushData(boolean blocking) throws IOException {
        try {
            writeToChannel(netData, blocking);
        }
        catch (IOException ioe) {
            netData.position(netData.limit());
            throw ioe;
        }
        if ( netData.hasRemaining() ) {
            return true;
        }
        return false;
    }

    private int writeToChannel(ByteBuffer buffer, boolean blocking) throws IOException {
        int totalWritten = 0;
        while ( buffer.hasRemaining() ) {
            totalWritten += getSocketChannel().write(buffer);
            if ( ! blocking ) break; // don't continue attempting to read
        }
        return totalWritten;
    }

    private void finishInitialHandshake() {
        initialHandshake = false;
    }

    public int write(ByteBuffer src, boolean blocking) throws SSLException, IOException {
        if ( initialHandshake ) {
            throw new IOException("Writing not possible during handshake");
        }

        SelectableChannel selectable = getSocketChannel();
        boolean blockingMode = selectable.isBlocking();
        if ( ! blocking ) selectable.configureBlocking(false);

        try {
            if ( netData.hasRemaining() ) {
                flushData(blocking);
            }
            netData.clear();
            SSLEngineResult res = engine.wrap(src, netData);
            if (res.getStatus()==SSLEngineResult.Status.CLOSED) {
            	  throw getRuntime().newIOError("closed SSL engine");
            }
            netData.flip();
            flushData(blocking);
            return res.bytesConsumed();
        }
        finally {
            if ( ! blocking ) selectable.configureBlocking(blockingMode);
        }
    }

    public int read(ByteBuffer dst, boolean blocking) throws IOException {
        if ( initialHandshake ) return 0;
        if ( engine.isInboundDone() ) return -1;

        if ( ! peerAppData.hasRemaining() ) {
            int appBytesProduced = readAndUnwrap(blocking);
            if (appBytesProduced == -1 || appBytesProduced == 0) {
                return appBytesProduced;
            }
        }
        int limit = Math.min(peerAppData.remaining(), dst.remaining());
        peerAppData.get(dst.array(), dst.arrayOffset(), limit);
        dst.position(dst.arrayOffset() + limit);
        return limit;
    }

    private int readAndUnwrap(boolean blocking) throws IOException {
        int bytesRead = getSocketChannel().read(peerNetData);
        if (bytesRead == -1) {
            if (!peerNetData.hasRemaining() || (status == SSLEngineResult.Status.BUFFER_UNDERFLOW)) {
                closeInbound();
                return -1;
            }
            // inbound channel has been already closed but closeInbound() must
            // be defered till the last engine.unwrap() call.
            // peerNetData could not be empty.
        }
        peerAppData.clear();
        peerNetData.flip();
        SSLEngineResult res;
        do {
            res = engine.unwrap(peerNetData, peerAppData);
        } while (res.getStatus() == SSLEngineResult.Status.OK &&
				res.getHandshakeStatus() == SSLEngineResult.HandshakeStatus.NEED_UNWRAP &&
				res.bytesProduced() == 0);
        if(res.getHandshakeStatus() == SSLEngineResult.HandshakeStatus.FINISHED) {
            finishInitialHandshake();
        }
        if(peerAppData.position() == 0 &&
            res.getStatus() == SSLEngineResult.Status.OK &&
            peerNetData.hasRemaining()) {
            res = engine.unwrap(peerNetData, peerAppData);
        }
        status = res.getStatus();
        hsStatus = res.getHandshakeStatus();
        if ( bytesRead == -1 && !peerNetData.hasRemaining() ) {
            // now it's safe to call closeInbound().
            closeInbound();
        }
        if ( status == SSLEngineResult.Status.CLOSED ) {
            doShutdown();
            return -1;
        }
        peerNetData.compact();
        peerAppData.flip();
        if(!initialHandshake && (hsStatus == SSLEngineResult.HandshakeStatus.NEED_TASK ||
                                 hsStatus == SSLEngineResult.HandshakeStatus.NEED_WRAP ||
                                 hsStatus == SSLEngineResult.HandshakeStatus.FINISHED)) {
            doHandshake(blocking);
        }
        return peerAppData.remaining();
    }

    private void closeInbound() {
        try {
            engine.closeInbound();
        }
        catch (SSLException e) {
            debug(getRuntime(), "SSLSocket.closeInbound", e);
            // ignore any error on close. possibly an error like this;
            // Inbound closed before receiving peer's close_notify: possible truncation attack?
        }
    }

    private void doShutdown() throws IOException {
        if ( engine.isOutboundDone() ) return;

        netData.clear();
        try {
            engine.wrap(dummy, netData);
        }
        catch (SSLException e) {
            debug(getRuntime(), "SSLSocket.doShutdown", e);
            return;
        }
        catch (RuntimeException e) {
            debugStackTrace(getRuntime(), e);
            return;
        }
        netData.flip();
        flushData(true);
    }

    private IRubyObject do_sysread(final ThreadContext context,
        final IRubyObject[] args, final boolean blocking) {
        final Ruby runtime = context.runtime;

        final int len = RubyNumeric.fix2int(args[0]);
        final RubyString buff;

        if ( args.length == 2 && ! args[1].isNil() ) {
            buff = args[1].asString();
        } else {
            buff = runtime.newString();
        }
        if ( len == 0 ) {
            buff.clear();
            return buff;
        }
        if ( len < 0 ) {
            throw runtime.newArgumentError("negative string size (or size too big)");
        }

        try {
            // So we need to make sure to only block when there is no data left to process
            if ( engine == null || ! ( peerAppData.hasRemaining() || peerNetData.position() > 0 ) ) {
                waitSelect(SelectionKey.OP_READ, blocking);
            }

            ByteBuffer dst = ByteBuffer.allocate(len);
            int rr = -1;
            // ensure >0 bytes read; sysread is blocking read.
            while ( rr <= 0 ) {
                if ( engine == null ) {
                    rr = getSocketChannel().read(dst);
                } else {
                    rr = read(dst, blocking);
                }

                if ( rr == -1 ) throw runtime.newEOFError();

                if ( rr == 0 && status == SSLEngineResult.Status.BUFFER_UNDERFLOW ) {
                    // If we didn't get any data back because we only read in a partial TLS record,
                    // instead of spinning until the rest comes in, call waitSelect to either block
                    // until the rest is available, or throw a "read would block" error if we are in
                    // non-blocking mode.
                    waitSelect(SelectionKey.OP_READ, blocking);
                }
            }
            byte[] bss = new byte[rr];
            dst.position(dst.position() - rr);
            dst.get(bss);
            buff.setValue(new ByteList(bss, false));
            return buff;
        }
        catch (IOException ioe) {
            throw runtime.newIOError(ioe.getMessage());
        }
    }

    @JRubyMethod(rest = true, required = 1, optional = 1)
    public IRubyObject sysread(ThreadContext context, IRubyObject[] args) {
        return do_sysread(context, args, true);
    }

    @JRubyMethod(rest = true, required = 1, optional = 2)
    public IRubyObject sysread_nonblock(ThreadContext context, IRubyObject[] args) {
        // TODO: options for exception raising
        return do_sysread(context, args, false);
    }

    private IRubyObject do_syswrite(final ThreadContext context,
        final IRubyObject arg, final boolean blocking)  {
        final Ruby runtime = context.runtime;
        try {
            checkClosed();

            waitSelect(SelectionKey.OP_WRITE, blocking);

            ByteList bls = arg.asString().getByteList();
            ByteBuffer b1 = ByteBuffer.wrap(bls.getUnsafeBytes(), bls.getBegin(), bls.getRealSize());
            final int written;
            if ( engine == null ) {
                written = writeToChannel(b1, blocking);
            } else {
                written = write(b1, blocking);
            }

            this.callMethod(context, "io").callMethod(context, "flush");

            return runtime.newFixnum(written);
        }
        catch (IOException ioe) {
            throw runtime.newIOError(ioe.getMessage());
        }
    }

    @JRubyMethod
    public IRubyObject syswrite(ThreadContext context, IRubyObject arg) {
        return do_syswrite(context, arg, true);
    }

    @JRubyMethod
    public IRubyObject syswrite_nonblock(ThreadContext context, IRubyObject arg) {
        return do_syswrite(context, arg, false);
    }

    @JRubyMethod
    public IRubyObject syswrite_nonblock(ThreadContext context, IRubyObject arg, IRubyObject options) {
        // TODO: options for exception raising
        return do_syswrite(context, arg, false);
    }

    private void checkClosed() {
        if ( ! getSocketChannel().isOpen() ) {
            throw getRuntime().newIOError("closed stream");
        }
    }

    // do shutdown even if we have remaining data to be sent.
    // call this when you get an exception from client side.
    private void forceClose() {
        close(true);
    }

    private void close(boolean force)  {
        if ( engine == null ) throw getRuntime().newEOFError();

        engine.closeOutbound();

        if ( ! force && netData.hasRemaining() ) return;

        try {
            doShutdown();
        }
        catch (IOException e) {
            // ignore?
            debug(getRuntime(), "SSLSocket.close doShutdown failed", e);
        }
    }

    @JRubyMethod
    public IRubyObject sysclose(final ThreadContext context) {
        // no need to try shutdown when it's a server
        close( sslContext.isProtocolForClient() );

        if ( this.callMethod(context, "sync_close").isTrue() ) {
            this.callMethod(context, "io").callMethod(context, "close");
        }
        return context.runtime.getNil();
    }

    @JRubyMethod
    public IRubyObject cert() {
        final Ruby runtime = getRuntime();
        if ( engine == null ) return runtime.getNil();

        try {
            Certificate[] cert = engine.getSession().getLocalCertificates();
            if ( cert != null && cert.length > 0 ) {
                return X509Cert.wrap(runtime, cert[0]);
            }
        }
        catch (CertificateEncodingException e) {
            throw X509Cert.newCertificateError(runtime, e);
        }
        return runtime.getNil();
    }

    @JRubyMethod
    public IRubyObject peer_cert() {
        final Ruby runtime = getRuntime();
        if ( engine == null ) return runtime.getNil();

        try {
            Certificate[] cert = engine.getSession().getPeerCertificates();
            if ( cert.length > 0 ) {
                return X509Cert.wrap(runtime, cert[0]);
            }
        }
        catch (CertificateEncodingException e) {
            throw X509Cert.newCertificateError(runtime, e);
        }
        catch (SSLPeerUnverifiedException e) {
            if (runtime.isVerbose()) {
                runtime.getWarnings().warning(String.format("%s: %s", e.getClass().getName(), e.getMessage()));
            }
        }
        return runtime.getNil();
    }

    @JRubyMethod
    public IRubyObject peer_cert_chain() {
        final Ruby runtime = getRuntime();
        if ( engine == null ) return runtime.getNil();

        try {
            javax.security.cert.Certificate[] certs = engine.getSession().getPeerCertificateChain();
            RubyArray arr = runtime.newArray(certs.length);
            for ( int i = 0; i < certs.length; i++ ) {
                arr.append( X509Cert.wrap(runtime, certs[i]) );
            }
            return arr;
        }
        catch (javax.security.cert.CertificateEncodingException e) {
            throw X509Cert.newCertificateError(getRuntime(), e);
        }
        catch (SSLPeerUnverifiedException e) {
            if (runtime.isVerbose()) {
                runtime.getWarnings().warning(String.format("%s: %s", e.getClass().getName(), e.getMessage()));
            }
        }
        return runtime.getNil();
    }

    @JRubyMethod
    public IRubyObject cipher() {
        return getRuntime().newString( engine.getSession().getCipherSuite() );
    }

    @JRubyMethod
    public IRubyObject state() {
        warn(getRuntime().getCurrentContext(), "WARNING: unimplemented method called: SSLSocket#state");
        return getRuntime().getNil();
    }

    @JRubyMethod
    public IRubyObject pending() {
        warn(getRuntime().getCurrentContext(), "WARNING: unimplemented method called: SSLSocket#pending");
        return getRuntime().getNil();
    }

    @JRubyMethod(name = "session_reused?")
    public IRubyObject session_reused_p() {
        warn(getRuntime().getCurrentContext(), "WARNING: SSLSocket#session_reused? is not supported");
        return getRuntime().getNil(); // throw new UnsupportedOperationException();
    }

    @JRubyMethod(name = "session=")
    public IRubyObject set_session(IRubyObject session) {
        warn(getRuntime().getCurrentContext(), "WARNING: SSLSocket#session= is not supported");
        return getRuntime().getNil(); // throw new UnsupportedOperationException();
    }

    private SocketChannel getSocketChannel() {
        return (SocketChannel) io.getChannel();
    }
}// SSLSocket<|MERGE_RESOLUTION|>--- conflicted
+++ resolved
@@ -127,7 +127,6 @@
     private SSLEngineResult.Status status = null;
 
     int verifyResult;
-<<<<<<< HEAD
 
     @JRubyMethod(name = "initialize", rest = true, frame = true, visibility = Visibility.PRIVATE)
     public IRubyObject _initialize(final ThreadContext context,
@@ -137,14 +136,6 @@
         if ( Arity.checkArgumentCount(runtime, args, 1, 2) == 1 ) {
             RubyModule _SSLContext = _SSL(runtime).getClass("SSLContext");
             sslContext = (SSLContext) _SSLContext.callMethod(context, "new");
-=======
-    
-    @JRubyMethod(name = "initialize", rest = true, frame = true, visibility = Visibility.PRIVATE)
-    public IRubyObject _initialize(IRubyObject[] args, Block unused) {
-        if (Arity.checkArgumentCount(getRuntime(), args, 1, 2) == 1) {
-            RubyClass sslContext = Utils.getClassFromPath(getRuntime(), "OpenSSL::SSL::SSLContext");
-            rubyCtx = (org.jruby.ext.openssl.SSLContext) api.callMethod(sslContext, "new");
->>>>>>> 78d80b54
         } else {
             sslContext = (SSLContext) args[1];
         }
