<?xml version="1.0" encoding="UTF-8"?>

<project basedir="." default="jar" name="JRuby">
  <description>JRuby is a pure Java implementation of a Ruby interpreter.</description>

  <property name="base.dir" location="${basedir}"/>

  <!-- First try to load machine-specific properties. -->
  <property file="build.properties"/>

  <!-- And then load the defaults. It seems backwards to set defaults AFTER
       setting local overrides, but that's how Ant works. -->
  <property file="default.build.properties"/>

  <property name="shared.lib.dir" value="lib/ruby/site_ruby/shared"/>

  <path id="build.classpath">
    <fileset dir="${build.lib.dir}" includes="*.jar"/>
  </path>

  <path id="jruby.execute.classpath">
    <path refid="build.classpath"/>
    <pathelement path="${jruby.classes.dir}"/>
  </path>

  <!-- directory that contains emma.jar and emma_ant.jar: -->
  <property name="emma.dir" value="${build.lib.dir}" />

  <path id="emma.classpath">
    <pathelement location="${emma.dir}/emma.jar" />
    <pathelement location="${emma.dir}/emma_ant.jar" />
  </path>

  <patternset id="java.src.pattern">
    <include name="**/*.java"/>
    <exclude unless="bsf.present" name="org/jruby/javasupport/bsf/**/*.java"/>
    <exclude unless="sun-misc-signal" name="**/SunSignalFacade.java"/>
  </patternset>

  <patternset id="ruby.src.pattern">
    <include name="**/*.rb"/>
  </patternset>

  <patternset id="other.src.pattern">
    <include name="**/*.properties"/>
  </patternset>

  <import file="netbeans-ant.xml" optional="true"/>
  <import file="ivy/build.xml" />

  <condition property="dev.null" value="/dev/null">
    <os family="unix"/>
  </condition>
  <condition property="dev.null" value="NUL">
    <os family="windows"/>
  </condition>
  <condition property="dev.null" value="dev_null">
    <not>
      <or>
        <os family="unix"/>
        <os family="windows"/>
      </or>
    </not>
  </condition>

  <!-- Initializes the build -->
  <target name="init">
    <tstamp><format property="build.date" pattern="yyyy-MM-dd"/></tstamp>
    <property environment="env"/>
    <property name="version.ruby" value="${version.ruby.major}.${version.ruby.minor}"/>
    <!-- if ruby.home is not set, use env var -->
    <condition property="ruby.home" value="${env.RUBY_HOME}">
      <not><isset property="ruby.home"/></not>
    </condition>
    <condition property="is.windows" value="true">
      <os family="windows"/>
    </condition>
    <condition property="run.jvm.model" value="">
        <os family="windows"/>
    </condition>
    <condition property="run.jvm.model" value="-d64">
      <or>
        <os arch="amd64"/>
        <os arch="x86_64"/>
        <os arch="sparcv9"/>
        <os arch="s390x"/>
      </or>
    </condition>
    <condition property="run.jvm.model" value="-d32">
      <or>
        <os arch="i386"/>
        <os arch="x86"/>
        <os arch="powerpc"/>
        <os arch="ppc"/>
        <os arch="sparc"/>
      </or>
    </condition>
    <condition property="run.jvm.model" value="">
        <not><isset property="run.jvm.model"/></not>
    </condition>
    <condition property="spec.jvm.model.option" value="">
        <equals arg1="${run.jvm.model}" arg2=""/>
    </condition>
    <property name="spec.jvm.model.option" value="-T -J${run.jvm.model}"/>
    <property name="rdoc.archive" value="docs/rdocs.tar.gz"/>
    <uptodate property="docsNotNeeded" srcfile="${rdoc.archive}" targetfile="${basedir}/share/ri.jar"/>
    <uptodate property="cacheNotNeeded" srcfile="${rdoc.archive}" targetfile="${basedir}/share/ri_cache.bin.gz"/>
    <uptodate property="native-libs-uptodate" targetfile="${lib.dir}/native/libs.OK">
      <srcfiles dir= "build_lib" includes="jffi-*.jar"/>
    </uptodate>
    <condition property="spec.windows.flag" value="-g windows">
      <os family="windows"/>
    </condition>
    <exec executable="/bin/sh" osfamily="unix">
      <arg line="-c 'test -f ${basedir}/bin/jruby || cp ${basedir}/bin/jruby.sh ${basedir}/bin/jruby'"/>
    </exec>
    <chmod perm="755" file="${basedir}/bin/jruby"/>
  </target>

  <target name="extract-rdocs" depends="init" unless="docsNotNeeded">
      <untar src="${rdoc.archive}" dest="${basedir}" compression="gzip"/>
      <jar file="${basedir}/share/ri.jar">
        <fileset dir="${basedir}/share" includes="ri/**/*"/>
      </jar>
  </target>

  <!-- Creates the directories needed for building -->
  <target name="prepare" depends="extract-rdocs">
    <mkdir dir="${build.dir}"/>
    <mkdir dir="${classes.dir}"/>
    <mkdir dir="${jruby.classes.dir}"/>
    <mkdir dir="${test.classes.dir}"/>
    <mkdir dir="${test.results.dir}"/>
    <mkdir dir="${html.test.results.dir}"/>
    <mkdir dir="${docs.dir}"/>
    <mkdir dir="${api.docs.dir}"/>
  </target>

  <!-- Checks if specific libs and versions are avaiable -->
  <target name="check-for-optional-java4-packages"
          depends="init">
    <available property="jdk1.5+" classname="java.lang.StringBuilder"/>
    <available property="bsf.present" classname="org.apache.bsf.BSFManager"
               classpathref="build.classpath"/>
    <available property="junit.present" classname="junit.framework.TestCase"
               classpathref="build.classpath"/>
    <available property="cglib.present"
               classname="net.sf.cglib.reflect.FastClass"
               classpathref="build.classpath"/>
  </target>

  <!-- Checks if specific libs and versions are avaiable -->
  <target name="check-for-optional-packages" if="jdk1.5+"
          depends="check-for-optional-java4-packages">
    <available property="sun-misc-signal"
               classname="sun.misc.Signal"/>
  </target>

  <target name="prepare-resources" depends="prepare">
    <copy todir="${jruby.classes.dir}">
        <fileset dir="${src.dir}">
            <include name="**/*.rb"/>
        </fileset>
    </copy>
    <copy todir="${jruby.classes.dir}/builtin">
        <fileset dir="${lib.dir}/ruby/site_ruby/shared/builtin">
            <include name="**/*.rb"/>
            <include name="**/*.jar"/>
        </fileset>
    </copy>

    <tstamp>
        <format property="build.date" pattern="yyyy-MM-dd"/>
    </tstamp>

<<<<<<< HEAD
    <exec osfamily="unix" executable="git" outputproperty="jruby.revision" failonerror="false" failifexecutionfails="false">
      <arg line="log -1 --format=format:%h"/>
=======
    <exec executable="git" outputproperty="jruby.revision" failonerror="false" failifexecutionfails="false">
      <arg line="log -1 --pretty=format:%h"/>
>>>>>>> 69c2bac8
    </exec>
    <exec osfamily="windows" executable="cmd" outputproperty="jruby.revision" failonerror="false" failifexecutionfails="false">
      <arg line="/c git log -1 --format=format:%h"/>
    </exec>

    <copy todir="${basedir}/src_gen" overwrite="true">
        <fileset dir="${src.dir}">
            <include name="org/jruby/runtime/Constants.java"/>
        </fileset>
        <filterset>
            <filter token="version.ruby.major" value="${version.ruby.major}"/>
            <filter token="version.ruby" value="${version.ruby}"/>
            <filter token="version.ruby.patchlevel" value="${version.ruby.patchlevel}"/>
            <filter token="version.ruby1_9.major" value="${version.ruby1_9.major}"/>
            <filter token="version.ruby1_9" value="${version.ruby1_9}"/>
            <filter token="version.ruby1_9.patchlevel" value="${version.ruby1_9.patchlevel}"/>
            <filter token="version.ruby1_9.revision" value="${version.ruby1_9.revision}"/>
            <filter token="build.date" value="${build.date}"/>
            <filter token="version.jruby" value="${version.jruby}"/>
            <filter token="java.specification.version" value="${java.specification.version}"/>
            <filter token="javac.version" value="${javac.version}"/>
            <filter token="os.arch" value="${os.arch}"/>
            <filter token="jruby.revision" value="${jruby.revision}"/>
        </filterset>
    </copy>

    <javac destdir="${jruby.classes.dir}" debug="true" srcdir="${basedir}/src_gen"
        includes="org/jruby/runtime/Constants.java" source="${javac.version}"
        target="${javac.version}" deprecation="true" encoding="UTF-8"/>
  </target>

  <target name="compile-annotation-binder">
    <mkdir dir="${basedir}/src_gen"/>

    <javac destdir="${jruby.classes.dir}" debug="true" srcdir="${src.dir}" sourcepath="" classpathref="build.classpath" source="${javac.version}" target="${javac.version}" deprecation="true" encoding="UTF-8">
        <include name="org/jruby/anno/FrameField.java"/>
        <include name="org/jruby/anno/AnnotationBinder.java"/>
        <include name="org/jruby/anno/JRubyMethod.java"/>
        <include name="org/jruby/anno/FrameField.java"/>
        <include name="org/jruby/CompatVersion.java"/>
        <include name="org/jruby/runtime/Visibility.java"/>
        <include name="org/jruby/util/CodegenUtils.java"/>
    </javac>
  </target>

  <target name="compile-jruby" depends="prepare-resources, compile-annotation-binder, check-for-optional-packages">
    <!-- Generate binding logic ahead of time -->
    <apt factory="org.jruby.anno.AnnotationBinder" destdir="${jruby.classes.dir}"
        debug="true" source="${javac.version}" target="${javac.version}" deprecation="true" encoding="UTF-8">
      <classpath refid="jruby.execute.classpath"/>
      <src path="${src.dir}"/>
      <exclude name="org/jruby/runtime/Constants.java"/>
      <patternset refid="java.src.pattern"/>
      <compilerarg line="-XDignore.symbol.file=true"/>
      <compilerarg line="-J-Xmx${jruby.compile.memory}"/>
    </apt>
  </target>

  <target name="compile" depends="compile-jruby"
          description="Compile the source files for the project.">
  </target>

  <target name="generate-method-classes" depends="compile">
    <available file="src_gen/annotated_classes.txt" property="annotations.changed"/>
    <antcall target="_gmc_internal_"/>
  </target>

  <target name="_gmc_internal_" if="annotations.changed">
    <echo message="Generating invokers..."/>
    <java classname="org.jruby.anno.InvokerGenerator" fork="true" failonerror="true">
      <classpath refid="jruby.execute.classpath"/>
      <jvmarg value="${run.jvm.model}"/>
      <!-- uncomment this line when building on a JVM with invokedynamic
      <jvmarg line="-XX:+InvokeDynamic"/>
      -->
      <sysproperty key="jruby.bytecode.version" value="${javac.version}"/>
      <arg value="src_gen/annotated_classes.txt"/>
      <arg value="${jruby.classes.dir}"/>
    </java>

    <echo message="Compiling populators..."/>
    <javac destdir="${jruby.classes.dir}" debug="true" source="${javac.version}" target="${javac.version}" deprecation="true" encoding="UTF-8">
      <classpath refid="jruby.execute.classpath"/>
      <src path="src_gen"/>
      <patternset refid="java.src.pattern"/>
    </javac>

    <delete file="src_gen/annotated_classes.txt"/>
  </target>

  <target name="generate-unsafe" depends="compile">
      <available file="${jruby.classes.dir}/org/jruby/util/unsafe/GeneratedUnsafe.class" property="unsafe.not.needed"/>
      <antcall target="_gu_internal_"/>
  </target>

  <target name="_gu_internal_" unless="unsafe.not.needed">
    <echo message="Generating Unsafe impl..."/>
    <java classname="org.jruby.util.unsafe.UnsafeGenerator" fork="true" failonerror="true">
      <classpath refid="jruby.execute.classpath"/>
      <jvmarg value="${run.jvm.model}"/>
      <!-- uncomment this line when building on a JVM with invokedynamic
           <jvmarg line="-XX:+InvokeDynamic"/>
           -->
      <arg value="org.jruby.util.unsafe"/>
      <arg value="${jruby.classes.dir}/org/jruby/util/unsafe"/>
    </java>
  </target>

  <target name="unzip-native-libs" unless="native-libs-uptodate">
      <unzip-native-libs destination.dir="${lib.dir}/native"/>
      <echo file="${lib.dir}/native/libs.OK"/>
  </target>

  <target name="jar-jruby" depends="generate-method-classes, generate-unsafe, unzip-native-libs" unless="jar-up-to-date">
      <jar destfile="${lib.dir}/jruby.jar" compress="true" index="true">
        <fileset dir="${jruby.classes.dir}"/>
        <zipfileset src="${build.lib.dir}/asm-3.2.jar"/>
        <zipfileset src="${build.lib.dir}/asm-commons-3.2.jar"/>
        <zipfileset src="${build.lib.dir}/asm-util-3.2.jar"/>
        <zipfileset src="${build.lib.dir}/asm-analysis-3.2.jar"/>
        <zipfileset src="${build.lib.dir}/asm-tree-3.2.jar"/>
        <zipfileset src="${build.lib.dir}/bytelist.jar"/>
        <zipfileset src="${build.lib.dir}/constantine.jar"/>
        <zipfileset src="${build.lib.dir}/jline-0.9.93.jar"/>
        <zipfileset src="${build.lib.dir}/jcodings.jar"/>
        <zipfileset src="${build.lib.dir}/joni.jar"/>
        <zipfileset src="${build.lib.dir}/jnr-netdb.jar"/>
        <zipfileset src="${build.lib.dir}/jnr-posix.jar"/>
        <zipfileset src="${build.lib.dir}/jaffl.jar"/>
        <zipfileset src="${build.lib.dir}/jffi.jar"/>
        <zipfileset src="${build.lib.dir}/jffi-i386-Linux.jar"/>
        <zipfileset src="${build.lib.dir}/jffi-x86_64-Linux.jar"/>
        <zipfileset src="${build.lib.dir}/jffi-Darwin.jar"/>
        <zipfileset src="${build.lib.dir}/jffi-i386-SunOS.jar"/>
        <zipfileset src="${build.lib.dir}/jffi-x86_64-SunOS.jar"/>
        <zipfileset src="${build.lib.dir}/jffi-ppc-AIX.jar"/>
        <zipfileset src="${build.lib.dir}/jffi-ppc-Linux.jar"/>
        <zipfileset src="${build.lib.dir}/jffi-ppc64-Linux.jar"/>
        <zipfileset src="${build.lib.dir}/jffi-sparc-SunOS.jar"/>
        <zipfileset src="${build.lib.dir}/jffi-sparcv9-SunOS.jar"/>
        <zipfileset src="${build.lib.dir}/jffi-i386-FreeBSD.jar"/>
        <zipfileset src="${build.lib.dir}/jffi-x86_64-FreeBSD.jar"/>
        <zipfileset src="${build.lib.dir}/jffi-i386-OpenBSD.jar"/>
        <zipfileset src="${build.lib.dir}/jffi-x86_64-OpenBSD.jar"/>
        <zipfileset src="${build.lib.dir}/jffi-i386-Windows.jar"/>
        <zipfileset src="${build.lib.dir}/jffi-x86_64-Windows.jar"/>
        <zipfileset src="${build.lib.dir}/jffi-s390x-Linux.jar"/>
        <zipfileset src="${build.lib.dir}/joda-time-${joda.time.version}.jar"/>
        <zipfileset src="${build.lib.dir}/yydebug.jar"/>
        <zipfileset src="${build.lib.dir}/nailgun-0.7.1.jar"/>
        <metainf dir="${base.dir}/spi">
          <include name="services/**"/>
        </metainf>
        <manifest>
          <attribute name="Built-By" value="${user.name}"/>
          <attribute name="Main-Class" value="org.jruby.Main"/>
        </manifest>
      </jar>

      <antcall target="generate-ri-cache"/>
  </target>

  <target name="generate-ri-cache" unless="cacheNotNeeded">
      <echo message="Using JRuby to generate RI cache to ${basedir}/share"/>
      <property name="jruby.home" value="${basedir}"/>
      <java classname="org.jruby.Main" resultproperty="ri.output" output="false" failonerror="true">
        <classpath refid="jruby.execute.classpath"/>
        <sysproperty key="jruby.home" value="${basedir}"/>
        <arg value="-S"/><arg value="ri"/><arg value="String"/>
      </java>
  </target>

  <target name="jar-jruby-light" depends="generate-method-classes, generate-unsafe" unless="jar-up-to-date">
      <jar destfile="${lib.dir}/jruby-light.jar" compress="true" index="true">
        <fileset dir="${jruby.classes.dir}">
            <exclude name="**/*$Populator.class"/>
            <exclude name="**/*INVOKER*.class"/>
            <exclude name="**/AnnotationBinder*.class"/>
            <exclude name="**/InvokerGenerator.class"/>
            <exclude name="org/jruby/ext/ffi/**/*"/>
            <exclude name="org/jruby/embed/**/*"/>
        </fileset>
        <zipfileset src="${build.lib.dir}/asm-3.2.jar"/>
        <zipfileset src="${build.lib.dir}/asm-util-3.2.jar"/>
        <zipfileset src="${build.lib.dir}/bytelist.jar"/>
        <zipfileset src="${build.lib.dir}/constantine.jar"/>
        <zipfileset src="${build.lib.dir}/jcodings.jar"/>
        <zipfileset src="${build.lib.dir}/joni.jar"/>
        <zipfileset src="${build.lib.dir}/jnr-netdb.jar"/>
        <zipfileset src="${build.lib.dir}/jnr-posix.jar"/>
        <zipfileset src="${build.lib.dir}/joda-time-${joda.time.version}.jar"/>
        <manifest>
          <attribute name="Built-By" value="${user.name}"/>
          <attribute name="Main-Class" value="org.jruby.Main"/>
        </manifest>
      </jar>
      
      <antcall target="generate-ri-cache"/>
  </target>

  <target name="jar-jruby-dist" depends="generate-method-classes, generate-unsafe" unless="jar-up-to-date">
      <taskdef name="jarjar" classname="com.tonicsystems.jarjar.JarJarTask" classpath="${build.lib.dir}/jarjar-1.0.jar"/>
      <jarjar destfile="${lib.dir}/jruby.jar" compress="true">
        <fileset dir="${jruby.classes.dir}"/>
        <zipfileset src="${build.lib.dir}/asm-3.2.jar"/>
        <zipfileset src="${build.lib.dir}/asm-commons-3.2.jar"/>
        <zipfileset src="${build.lib.dir}/asm-util-3.2.jar"/>
        <zipfileset src="${build.lib.dir}/asm-analysis-3.2.jar"/>
        <zipfileset src="${build.lib.dir}/asm-tree-3.2.jar"/>
        <zipfileset src="${build.lib.dir}/constantine.jar"/>
        <zipfileset src="${build.lib.dir}/bytelist.jar"/>
        <zipfileset src="${build.lib.dir}/jline-0.9.93.jar"/>
        <zipfileset src="${build.lib.dir}/jcodings.jar"/>
        <zipfileset src="${build.lib.dir}/joni.jar"/>
        <zipfileset src="${build.lib.dir}/jnr-netdb.jar"/>
        <zipfileset src="${build.lib.dir}/jnr-posix.jar"/>
        <zipfileset src="${build.lib.dir}/jaffl.jar"/>
        <zipfileset src="${build.lib.dir}/jffi.jar"/>
        <zipfileset src="${build.lib.dir}/jffi-i386-Linux.jar"/>
        <zipfileset src="${build.lib.dir}/jffi-x86_64-Linux.jar"/>
        <zipfileset src="${build.lib.dir}/jffi-Darwin.jar"/>
        <zipfileset src="${build.lib.dir}/jffi-i386-SunOS.jar"/>
        <zipfileset src="${build.lib.dir}/jffi-x86_64-SunOS.jar"/>
        <zipfileset src="${build.lib.dir}/jffi-ppc-AIX.jar"/>
        <zipfileset src="${build.lib.dir}/jffi-ppc-Linux.jar"/>
        <zipfileset src="${build.lib.dir}/jffi-ppc64-Linux.jar"/>
        <zipfileset src="${build.lib.dir}/jffi-sparc-SunOS.jar"/>
        <zipfileset src="${build.lib.dir}/jffi-sparcv9-SunOS.jar"/>
        <zipfileset src="${build.lib.dir}/jffi-i386-FreeBSD.jar"/>
        <zipfileset src="${build.lib.dir}/jffi-x86_64-FreeBSD.jar"/>
        <zipfileset src="${build.lib.dir}/jffi-i386-OpenBSD.jar"/>
        <zipfileset src="${build.lib.dir}/jffi-x86_64-OpenBSD.jar"/>
        <zipfileset src="${build.lib.dir}/jffi-i386-Windows.jar"/>
        <zipfileset src="${build.lib.dir}/jffi-x86_64-Windows.jar"/>
        <zipfileset src="${build.lib.dir}/jffi-s390x-Linux.jar"/>
        <zipfileset src="${build.lib.dir}/joda-time-${joda.time.version}.jar"/>
        <zipfileset src="${build.lib.dir}/yydebug.jar"/>
        <zipfileset src="${build.lib.dir}/nailgun-0.7.1.jar"/>
        <metainf dir="${base.dir}/spi">
          <include name="services/**"/>
        </metainf>
        <manifest>
          <attribute name="Built-By" value="${user.name}"/>
          <attribute name="Main-Class" value="org.jruby.Main"/>
        </manifest>
        <rule pattern="org.objectweb.asm.**" result="jruby.objectweb.asm.@1"/>
      </jarjar>
      <antcall target="_osgify-jar_">
        <param name="bndfile" value="jruby.bnd" />
        <param name="jar.wrap" value="${lib.dir}/jruby.jar" />
        <param name="bar.wrap" value="${lib.dir}/jruby.bar" />
      </antcall>
      
      <antcall target="generate-ri-cache"/>
  </target>

  <!-- Use Bnd to wrap the JAR generated by jarjar in above task -->
  <target name="_osgify-jar_">
    <filter token="JRUBY_VERSION" value="${version.jruby}"/>
    <copy file="${basedir}/jruby.bnd.template" tofile="${build.dir}/${bndfile}" filtering="true"/>
    <taskdef resource="aQute/bnd/ant/taskdef.properties"
      classpath="${build.lib.dir}/bnd.jar"/>
    <bndwrap definitions="${build.dir}" output="${dest.lib.dir}">
      <fileset file="${jar.wrap}" />
    </bndwrap>
    <move file="${bar.wrap}" tofile="${jar.wrap}"
      overwrite="true" />
  </target>

    <target name="jar-complete" depends="generate-method-classes, generate-unsafe" description="Create the 'complete' JRuby jar. Pass 'mainclass' and 'filename' to adjust.">
      <property name="mainclass" value="org.jruby.Main"/>
      <property name="filename" value="jruby-complete.jar"/>
      <property name="bilename" value="jruby-complete.bar"/>
      <taskdef name="jarjar" classname="com.tonicsystems.jarjar.JarJarTask" classpath="${build.lib.dir}/jarjar-1.0.jar"/>
      <property name="jar-complete-home" value="${build.dir}/jar-complete/META-INF/jruby.home"/>
      <mkdir dir="${jar-complete-home}"/>
      <copy todir="${jar-complete-home}">
        <fileset dir="${basedir}">
          <patternset refid="dist.bindir.files"/>
          <patternset refid="dist.lib.files"/>
        </fileset>
      </copy>

      <copy todir="${build.dir}/jar-complete/cext">
        <fileset dir="${lib.dir}/native">
	  <patternset refid="dist.jruby-cext-native.files"/>
        </fileset>
      </copy>

      <java classname="${mainclass}" fork="true" maxmemory="${jruby.launch.memory}" failonerror="true">
        <classpath>
          <path refid="jruby.execute.classpath"/>
          <pathelement location="${build.dir}/jar-complete"/>
        </classpath>
        <sysproperty key="jruby.home" value="${build.dir}/jar-complete/META-INF/jruby.home"/>
        <env key="RUBYOPT" value=""/>
        <jvmarg value="${run.jvm.model}"/>
        <arg line="--command maybe_install_gems ${complete.jar.gems}"/>
        <arg line="--no-ri --no-rdoc --ignore-dependencies --env-shebang"/>
      </java>

      <taskdef name="jarjar" classname="com.tonicsystems.jarjar.JarJarTask" classpath="${build.lib.dir}/jarjar-1.0.jar"/>
      <jarjar destfile="${dest.lib.dir}/${filename}">
        <fileset dir="${jruby.classes.dir}"/>
        <fileset dir="${build.dir}/jar-complete">
          <exclude name="META-INF/jruby.home/lib/ruby/site_ruby/shared/builtin/**"/>
          <exclude name="META-INF/jruby.home/lib/ruby/1.9/**"/>
        </fileset>
        <zipfileset src="${build.lib.dir}/asm-3.2.jar"/>
        <zipfileset src="${build.lib.dir}/asm-commons-3.2.jar"/>
        <zipfileset src="${build.lib.dir}/asm-util-3.2.jar"/>
        <zipfileset src="${build.lib.dir}/asm-analysis-3.2.jar"/>
        <zipfileset src="${build.lib.dir}/asm-tree-3.2.jar"/>
        <zipfileset src="${build.lib.dir}/bytelist.jar"/>
        <zipfileset src="${build.lib.dir}/constantine.jar"/>
        <zipfileset src="${build.lib.dir}/jline-0.9.93.jar"/>
        <zipfileset src="${build.lib.dir}/jcodings.jar"/>
        <zipfileset src="${build.lib.dir}/joni.jar"/>
        <zipfileset src="${build.lib.dir}/jnr-netdb.jar"/>
        <zipfileset src="${build.lib.dir}/jnr-posix.jar"/>
        <zipfileset src="${build.lib.dir}/jaffl.jar"/>
        <zipfileset src="${build.lib.dir}/jffi.jar"/>
        <zipfileset src="${build.lib.dir}/jffi-i386-Linux.jar"/>
        <zipfileset src="${build.lib.dir}/jffi-x86_64-Linux.jar"/>
        <zipfileset src="${build.lib.dir}/jffi-Darwin.jar"/>
        <zipfileset src="${build.lib.dir}/jffi-i386-SunOS.jar"/>
        <zipfileset src="${build.lib.dir}/jffi-x86_64-SunOS.jar"/>
        <zipfileset src="${build.lib.dir}/jffi-ppc-AIX.jar"/>
        <zipfileset src="${build.lib.dir}/jffi-ppc-Linux.jar"/>
        <zipfileset src="${build.lib.dir}/jffi-ppc64-Linux.jar"/>
        <zipfileset src="${build.lib.dir}/jffi-sparc-SunOS.jar"/>
        <zipfileset src="${build.lib.dir}/jffi-sparcv9-SunOS.jar"/>
        <zipfileset src="${build.lib.dir}/jffi-i386-FreeBSD.jar"/>
        <zipfileset src="${build.lib.dir}/jffi-x86_64-FreeBSD.jar"/>
        <zipfileset src="${build.lib.dir}/jffi-i386-OpenBSD.jar"/>
        <zipfileset src="${build.lib.dir}/jffi-x86_64-OpenBSD.jar"/>
        <zipfileset src="${build.lib.dir}/jffi-i386-Windows.jar"/>
        <zipfileset src="${build.lib.dir}/jffi-x86_64-Windows.jar"/>
        <zipfileset src="${build.lib.dir}/jffi-s390x-Linux.jar"/>
        <zipfileset src="${build.lib.dir}/joda-time-${joda.time.version}.jar"/>
        <zipfileset src="${build.lib.dir}/yydebug.jar"/>
        <zipfileset src="${build.lib.dir}/nailgun-0.7.1.jar"/>
        <zipfileset src="${shared.lib.dir}/yecht.jar"/>
        <metainf dir="${base.dir}/spi">
          <include name="services/**"/>
        </metainf>
        <manifest>
          <attribute name="Built-By" value="${user.name}"/>
          <attribute name="Main-Class" value="${mainclass}"/>
        </manifest>
        <rule pattern="org.objectweb.asm.**" result="jruby.objectweb.asm.@1"/>
      </jarjar>
      <antcall target="_osgify-jar_">
        <param name="bndfile" value="jruby-complete.bnd" />
        <param name="jar.wrap" value="${dest.lib.dir}/${filename}" />
        <param name="bar.wrap" value="${dest.lib.dir}/${bilename}" />
      </antcall>
    </target>

    <target name="dist-jar-complete" depends="jar-complete">
      <mkdir dir="${dist.dir}"/>
      <move file="${dest.lib.dir}/jruby-complete.jar" tofile="${dist.dir}/jruby-complete-${version.jruby}.jar"/>
      <checksum file="${dist.dir}/jruby-complete-${version.jruby}.jar" algorithm="md5"/>
      <checksum file="${dist.dir}/jruby-complete-${version.jruby}.jar" algorithm="sha1"/>
    </target>

    <target name="jar-complete-1.9" depends="generate-method-classes, generate-unsafe" description="Create the 'complete' JRuby jar. Pass 'mainclass' and 'filename' to adjust.">
      <property name="mainclass" value="org.jruby.Main"/>
      <property name="filename" value="jruby-complete.jar"/>
      <property name="bilename" value="jruby-complete.bar"/>
      <taskdef name="jarjar" classname="com.tonicsystems.jarjar.JarJarTask" classpath="${build.lib.dir}/jarjar-1.0.jar"/>
      <property name="jar-complete-home" value="${build.dir}/jar-complete/META-INF/jruby.home"/>
      <mkdir dir="${jar-complete-home}"/>
      <copy todir="${jar-complete-home}">
        <fileset dir="${basedir}">
          <patternset refid="dist.bindir.files"/>
          <patternset refid="dist.lib.files"/>
        </fileset>
      </copy>

      <java classname="${mainclass}" fork="true" maxmemory="${jruby.launch.memory}" failonerror="true">
        <classpath>
          <path refid="jruby.execute.classpath"/>
          <pathelement location="${build.dir}/jar-complete"/>
        </classpath>
        <sysproperty key="jruby.home" value="${build.dir}/jar-complete/META-INF/jruby.home"/>
        <env key="RUBYOPT" value=""/>
        <jvmarg value="${run.jvm.model}"/>
        <arg line="--command maybe_install_gems ${complete.jar.gems}"/>
        <arg line="--no-ri --no-rdoc --ignore-dependencies --env-shebang"/>
      </java>

      <taskdef name="jarjar" classname="com.tonicsystems.jarjar.JarJarTask" classpath="${build.lib.dir}/jarjar-1.0.jar"/>
      <jarjar destfile="${dest.lib.dir}/${filename}">
        <fileset dir="${jruby.classes.dir}"/>
        <fileset dir="${build.dir}/jar-complete">
          <exclude name="META-INF/jruby.home/lib/ruby/1.8/**"/>
        </fileset>
        <zipfileset src="${build.lib.dir}/asm-3.2.jar"/>
        <zipfileset src="${build.lib.dir}/asm-commons-3.2.jar"/>
        <zipfileset src="${build.lib.dir}/asm-util-3.2.jar"/>
        <zipfileset src="${build.lib.dir}/asm-analysis-3.2.jar"/>
        <zipfileset src="${build.lib.dir}/asm-tree-3.2.jar"/>
        <zipfileset src="${build.lib.dir}/bytelist.jar"/>
        <zipfileset src="${build.lib.dir}/constantine.jar"/>
        <zipfileset src="${build.lib.dir}/jline-0.9.93.jar"/>
        <zipfileset src="${build.lib.dir}/jcodings.jar"/>
        <zipfileset src="${build.lib.dir}/joni.jar"/>
        <zipfileset src="${build.lib.dir}/jnr-netdb.jar"/>
        <zipfileset src="${build.lib.dir}/jnr-posix.jar"/>
        <zipfileset src="${build.lib.dir}/jaffl.jar"/>
        <zipfileset src="${build.lib.dir}/jffi.jar"/>
        <zipfileset src="${build.lib.dir}/jffi-i386-Linux.jar"/>
        <zipfileset src="${build.lib.dir}/jffi-x86_64-Linux.jar"/>
        <zipfileset src="${build.lib.dir}/jffi-Darwin.jar"/>
        <zipfileset src="${build.lib.dir}/jffi-i386-SunOS.jar"/>
        <zipfileset src="${build.lib.dir}/jffi-x86_64-SunOS.jar"/>
        <zipfileset src="${build.lib.dir}/jffi-ppc-AIX.jar"/>
        <zipfileset src="${build.lib.dir}/jffi-ppc-Linux.jar"/>
        <zipfileset src="${build.lib.dir}/jffi-ppc64-Linux.jar"/>
        <zipfileset src="${build.lib.dir}/jffi-sparc-SunOS.jar"/>
        <zipfileset src="${build.lib.dir}/jffi-sparcv9-SunOS.jar"/>
        <zipfileset src="${build.lib.dir}/jffi-i386-FreeBSD.jar"/>
        <zipfileset src="${build.lib.dir}/jffi-x86_64-FreeBSD.jar"/>
        <zipfileset src="${build.lib.dir}/jffi-i386-OpenBSD.jar"/>
        <zipfileset src="${build.lib.dir}/jffi-x86_64-OpenBSD.jar"/>
        <zipfileset src="${build.lib.dir}/jffi-i386-Windows.jar"/>
        <zipfileset src="${build.lib.dir}/jffi-x86_64-Windows.jar"/>
        <zipfileset src="${build.lib.dir}/jffi-s390x-Linux.jar"/>
        <zipfileset src="${build.lib.dir}/joda-time-${joda.time.version}.jar"/>
        <zipfileset src="${build.lib.dir}/yydebug.jar"/>
        <zipfileset src="${build.lib.dir}/nailgun-0.7.1.jar"/>
        <zipfileset src="${shared.lib.dir}/yecht.jar"/>
        <metainf dir="${base.dir}/spi">
          <include name="services/**"/>
        </metainf>
        <manifest>
          <attribute name="Built-By" value="${user.name}"/>
          <attribute name="Main-Class" value="${mainclass}"/>
        </manifest>
        <rule pattern="org.objectweb.asm.**" result="jruby.objectweb.asm.@1"/>
      </jarjar>
      <antcall target="_osgify-jar_">
        <param name="bndfile" value="jruby-complete.bnd" />
        <param name="jar.wrap" value="${dest.lib.dir}/${filename}" />
        <param name="bar.wrap" value="${dest.lib.dir}/${bilename}" />
      </antcall>
    </target>

    <target name="jar-console" depends="generate-method-classes" description="Create the jruby graphical console jar">
          <antcall target="jar-complete">
              <param name="mainclass" value="org.jruby.demo.IRBConsole"/>
              <param name="filename" value="jruby-console.jar"/>
          </antcall>
    </target>

  <target name="jar" depends="init" description="Create the jruby.jar file">
    <antcall target="jar-jruby" inheritall="true"/>
  </target>
  <target name="jar-light" depends="init" description="Create the jruby-light.jar file">
    <antcall target="jar-jruby-light" inheritall="true"/>
  </target>
  <target name="jar-dist" depends="init" description="Create the jruby.jar file for distribution. This version uses JarJar Links to rewrite some packages.">
    <antcall target="jar-jruby-dist" inheritall="true"/>
  </target>

  <target name="compile-test" depends="jar" description="Compile the unit tests">
    <javac destdir="${test.classes.dir}" deprecation="true" encoding="UTF-8" debug="true"
           source="${javac.version}">
      <classpath>
        <path refid="jruby.execute.classpath"/>
        <pathelement path="${lib.dir}/jruby.jar"/>
      </classpath>
      <src path="${test.dir}"/>
      <src path="${spec.dir}"/>
      <patternset refid="java.src.pattern"/>
    </javac>
  </target>

  <target name="copy-test-files" depends="compile-test"
    description="Make tests fails available as resources">
    <copy todir="${test.classes.dir}">
      <fileset dir="${test.dir}" includes="org/**/*.rb"/>
    </copy>
  </target>

  <target name="compile-stdlib" unless="test">
    <copy todir="${build.dir}/stdlib">
        <fileset dir="${basedir}/lib/ruby/1.8">
          <include name="**/*.rb"/>
        </fileset>
    </copy>
    <java classname="org.jruby.Main" fork="true" maxmemory="${jruby.launch.memory}" failonerror="true" dir="${build.dir}/stdlib">
      <classpath refid="jruby.execute.classpath"/>
      <sysproperty key="jruby.home" value="${basedir}"/>
      <sysproperty key="jruby.objectspace.enabled" value="true"/>
      <jvmarg line="-ea ${run.jvm.model}"/>
      <arg line="-I bin/ -S jrubyc ."/>
    </java>
  </target>

  <target name="emma" description="Turns on EMMA instrumentation/reporting; use with 'jar' to create an instrumented jar." >
    <available property="emma.present"
               classname="com.vladium.app.IAppVersion"
               classpathref="emma.classpath"/>
    <taskdef resource="emma_ant.properties" classpathref="emma.classpath" />

    <property name="emma.enabled" value="true" />

    <path id="classes_to_instrument" >
      <pathelement location="${jruby.classes.dir}" />
    </path>
  </target>

  <target name="instrument" depends="emma">
    <emma enabled="${emma.enabled}" >
      <instr instrpathref="classes_to_instrument"
             mode="overwrite"
             metadatafile="${test.results.dir}/metadata.emma"
             merge="false">
        <filter excludes="*INVOKER*"/>
      </instr>
    </emma>
    <antcall target="jar"/>
  </target>

  <target name="coverage-report" description="Generate a coverage report based on aggregated runs." depends="emma">
    <emma enabled="${emma.enabled}" >
      <report sourcepath="${src.dir}" >
        <fileset dir="${test.results.dir}" >
      <include name="*.emma" />
        </fileset>
        <html outfile="${html.test.coverage.results.dir}/coverage.html" />
      </report>
    </emma>
  </target>

  <target name="install-dist-gems" depends="init,jar">
    <property name="jruby.home" value="${basedir}"/>
    <java classname="org.jruby.Main" fork="true" maxmemory="${jruby.launch.memory}" failonerror="true">
      <classpath refid="build.classpath"/>
      <classpath path="${jruby.classes.dir}"/>
      <sysproperty key="jruby.home" value="${jruby.home}"/>
      <env key="GEM_PATH" value=""/> <!-- to ignore any gems installed in ~/.gem -->
      <arg line="--command maybe_install_gems ${dev.gems}"/>
    </java>
  </target>

  <target name="install-jruby-launcher-gem" depends="init, jar" unless="is.windows">
    <property name="jruby.home" value="${basedir}"/>
    <java classname="org.jruby.Main" fork="true" maxmemory="${jruby.launch.memory}" failonerror="true">
      <classpath refid="build.classpath"/>
      <classpath path="${jruby.classes.dir}"/>
      <sysproperty key="jruby.home" value="${jruby.home}"/>
      <env key="GEM_PATH" value=""/> <!-- to ignore any gems installed in ~/.gem -->
      <arg line="--command maybe_install_gems ${jruby.launcher.gem}"/>
    </java>
  </target>

  <target name="install-gems" depends="install-dist-gems,install-jruby-launcher-gem"/>

  <target name="test" depends="
    copy-test-files,
    install-gems,
    run-junit-interpreted-short,
    test-rake-targets"
    description="Runs unit tests.">
  </target>

  <target name="test-indy" depends="
    copy-test-files,
    install-gems,
    run-junit-indy-short,
    test-rake-targets"
    description="Runs unit tests.">
  </target>

  <target name="test-extended" depends="
    copy-test-files,
    install-gems,
    run-junit-compiled,
    run-junit-embed,
    test-rake-targets"
    description="Runs unit tests.">
  </target>

  <target name="test-compiled" depends="copy-test-files,run-junit-compiled,run-junit-precompiled"/>
  <target name="test-compiled-1.9" depends="copy-test-files,run-junit-compiled-1.9,run-junit-precompiled-1.9"/>
  <target name="test-interpreted" depends="copy-test-files,run-junit-interpreted,test-interpreted-1.9"/>
  <target name="test-interpreted-1.9" depends="copy-test-files,run-junit-interpreted-1.9"/>
  <target name="test-reflected" depends="copy-test-files,run-junit-reflected-compiled,run-junit-reflected-precompiled,run-junit-reflected-interpreted"/>
  <target name="test-threadpool" depends="copy-test-files,run-junit-compiled-threadpool,run-junit-precompiled-threadpool,run-junit-interpreted-threadpool"/>

  <target name="test-1.9" depends="test-interpreted-1.9, test-compiled-1.9"
    description="Runs unit tests compatible with ruby 1.9"/>

  <target name="test-all" depends="
      copy-test-files,
      test-security-manager,
      run-junit-interpreted,
      run-junit-compiled,
      run-junit-precompiled,
      run-junit-interpreted-1.9,
      run-junit-reflected-precompiled,
      run-junit-interpreted-threadpool,
      compile-stdlib"
	  description="Runs unit tests in all modes."/>

  <!-- All junit permutations for 1.8 and 1.9 support -->
  <target name="run-junit-interpreted"><run-junit-1.8/></target>
  <target name="run-junit-interpreted-1.9"><run-junit-1.9/></target>
  <target name="run-junit-reflected-interpreted"><run-junit-1.8 reflection="true"/></target>
  <target name="run-junit-reflected-interpreted-1.9"><run-junit-1.9 reflection="true"/></target>
  <target name="run-junit-compiled"><run-junit-1.8 compile.mode="JIT" jit.threshold="0"/></target>
  <target name="run-junit-compiled-short"><run-junit-1.8-short compile.mode="JIT" jit.threshold="0"/></target>
  <target name="run-junit-interpreted-short"><run-junit-1.8-short/></target>
  <target name="run-junit-indy-short"><run-junit-1.8-indy-short/></target>
  <!-- temporarily disabled during compiler work -->
  <target name="run-junit-compiled-1.9"><run-junit-1.9 compile.mode="JIT" jit.threshold="0"/></target>
  <target name="run-junit-reflected-compiled"><run-junit-1.8 compile.mode="JIT" jit.threshold="0" reflection="true"/></target>
  <target name="run-junit-reflected-compiled-1.9"><run-junit-1.9 compile.mode="JIT" jit.threshold="0" reflection="true"/></target>
  <target name="run-junit-precompiled"><run-junit-1.8 compile.mode="FORCE" jit.threshold="0"/></target>
  <target name="run-junit-precompiled-1.9"><run-junit-1.9 compile.mode="FORCE" jit.threshold="0"/></target>
  <target name="run-junit-reflected-precompiled"><run-junit-1.8 compile.mode="FORCE" jit.threshold="0" reflection="true"/></target>
  <target name="run-junit-reflected-precompiled-1.9"><run-junit-1.9 compile.mode="FORCE" jit.threshold="0" reflection="true"/></target>
  <target name="run-junit-threadpool" depends="run-junit-interpreted-threadpool,run-junit-compiled-threadpool"/>
  <target name="run-junit-interpreted-threadpool"><run-junit-1.8 thread.pooling="true"/></target>
  <target name="run-junit-compiled-threadpool"><run-junit-1.8 compile.mode="JIT" jit.threshold="0" thread.pooling="true"/></target>
  <target name="run-junit-precompiled-threadpool"><run-junit-1.8 compile.mode="FORCE" jit.threshold="0" thread.pooling="true"/></target>
  <target name="run-junit-embed" depends="copy-test-files" description="Runs unit embedding API tests."><run-junit-embed-all/></target>

  <path id="test.class.path">
    <pathelement path="${build.lib.dir}/junit.jar"/>
    <pathelement path="${build.lib.dir}/livetribe-jsr223-2.0.6.jar"/>
    <pathelement path="${build.lib.dir}/bsf.jar"/>
    <pathelement path="${build.lib.dir}/commons-logging-1.1.1.jar"/>
    <pathelement path="${java.class.path}"/>
    <pathelement path="${lib.dir}/jruby.jar"/>
    <pathelement location="${test.classes.dir}"/>
    <pathelement path="${test.dir}/requireTest.jar"/>
    <pathelement location="${test.dir}"/>
  </path>

  <macrodef name="run-junit-indy">
    <attribute name="jruby.version" default="ruby1_8"/>
    <attribute name="compile.mode" default="-X+O"/>
    <attribute name="jit.threshold" default="0"/>
    <attribute name="jit.maxsize" default="1000000000"/>
    <attribute name="jit.max" default="-1"/>
    <attribute name="objectspace.enabled" default="true"/>
    <attribute name="thread.pooling" default="false"/>
    <attribute name="reflection" default="false"/>
    <element name="junit-tests"/>
    <sequential>
      <echo message="compile=@{compile.mode}, jit.threshold=@{jit.threshold}, jit.maxsize=@{jit.maxsize}, jit.max=@{jit.max}, objectspace=@{objectspace.enabled} threadpool=@{thread.pooling} reflection=@{reflection} version=@{jruby.version}"/>
      <taskdef name="junit" classname="org.apache.tools.ant.taskdefs.optional.junit.JUnitTask" classpath="${build.lib.dir}/junit.jar"/>

      <junit jvm="${jruby.test.jvm}" fork="yes" forkMode="once" haltonfailure="true" dir="${basedir}" maxmemory="${jruby.test.memory}" showoutput="true" timeout="1800000">
	<classpath refid="test.class.path"/>

        <sysproperty key="jruby.compile.invokedynamic" value="true"/>
	<sysproperty key="java.awt.headless" value="true"/>
	<sysproperty key="jruby.home" value="${basedir}"/>
	<sysproperty key="jruby.lib" value="${lib.dir}"/>
	<sysproperty key="jruby.compile.mode" value="@{compile.mode}"/>
	<sysproperty key="jruby.jit.threshold" value="@{jit.threshold}"/>
	<sysproperty key="jruby.jit.maxsize" value="@{jit.maxsize}"/>
	<sysproperty key="jruby.jit.max" value="@{jit.max}"/>
	<sysproperty key="jruby.compat.version" value="@{jruby.version}"/>
	<sysproperty key="jruby.objectspace.enabled" value="@{objectspace.enabled}"/>
	<sysproperty key="jruby.thread.pool.enabled" value="@{thread.pooling}"/>
	<sysproperty key="jruby.reflection" value="@{reflection}"/>
	<sysproperty key="jruby.jit.logging.verbose" value="true"/>
	<sysproperty key="jruby.compile.lazyHandles" value="true"/>

        <!-- emma coverage tool properties -->
	<sysproperty key="emma.coverage.out.file" value="${test.results.dir}/coverage.emma" />
	<sysproperty key="emma.coverage.out.merge" value="true" />
        <sysproperty key="emma.verbosity.level" value="silent" />

        <!-- force encoding to UTF-8 because of stupid Macroman on OS X -->
        <sysproperty key="file.encoding" value="UTF-8"/>

        <!-- force client VM to improve test run times AND -->
        <!-- set a larger max permgen, since the tests load a lot of bytecode -->
        <jvmarg line="-ea ${run.jvm.model} -client -XX:MaxPermSize=128M -XX:+UnlockExperimentalVMOptions -XX:+EnableMethodHandles -XX:+EnableInvokeDynamic"/>

	<formatter type="xml"/>
	<formatter type="brief" usefile="false" />

	<junit-tests/>
      </junit>
      <junitreport todir="${test.results.dir}">
	<fileset dir="${test.results.dir}" includes="TEST-*.xml"/>
	<report format="frames" todir="${html.test.results.dir}"/>
      </junitreport>
    </sequential>
  </macrodef>

  <macrodef name="run-junit">
    <attribute name="jruby.version" default="ruby1_8"/>
    <attribute name="compile.mode" default="OFF"/>
    <attribute name="jit.threshold" default="20"/>
    <attribute name="jit.maxsize" default="20"/>
    <attribute name="jit.max" default="-1"/>
    <attribute name="objectspace.enabled" default="true"/>
    <attribute name="thread.pooling" default="false"/>
    <attribute name="reflection" default="false"/>
    <element name="junit-tests"/>
    <sequential>
      <echo message="compile=@{compile.mode}, jit.threshold=@{jit.threshold}, jit.maxsize=@{jit.maxsize}, jit.max=@{jit.max}, objectspace=@{objectspace.enabled} threadpool=@{thread.pooling} reflection=@{reflection} version=@{jruby.version}"/>
      <taskdef name="junit" classname="org.apache.tools.ant.taskdefs.optional.junit.JUnitTask" classpath="${build.lib.dir}/junit.jar"/>

      <junit jvm="${jruby.test.jvm}" fork="yes" forkMode="once" haltonfailure="true" dir="${basedir}" maxmemory="${jruby.test.memory}" showoutput="true" timeout="1800000">
	<classpath refid="test.class.path"/>

	<sysproperty key="java.awt.headless" value="true"/>
	<sysproperty key="jruby.home" value="${basedir}"/>
	<sysproperty key="jruby.lib" value="${lib.dir}"/>
	<sysproperty key="jruby.compile.mode" value="@{compile.mode}"/>
	<sysproperty key="jruby.jit.threshold" value="@{jit.threshold}"/>
	<sysproperty key="jruby.jit.maxsize" value="@{jit.maxsize}"/>
	<sysproperty key="jruby.jit.max" value="@{jit.max}"/>
	<sysproperty key="jruby.compat.version" value="@{jruby.version}"/>
	<sysproperty key="jruby.objectspace.enabled" value="@{objectspace.enabled}"/>
	<sysproperty key="jruby.thread.pool.enabled" value="@{thread.pooling}"/>
	<sysproperty key="jruby.reflection" value="@{reflection}"/>
	<sysproperty key="jruby.jit.logging.verbose" value="true"/>
	<sysproperty key="jruby.compile.lazyHandles" value="true"/>

        <!-- emma coverage tool properties -->
	<sysproperty key="emma.coverage.out.file" value="${test.results.dir}/coverage.emma" />
	<sysproperty key="emma.coverage.out.merge" value="true" />
        <sysproperty key="emma.verbosity.level" value="silent" />

        <!-- force encoding to UTF-8 because of stupid Macroman on OS X -->
        <sysproperty key="file.encoding" value="UTF-8"/>

        <!-- force client VM to improve test run times AND -->
        <!-- set a larger max permgen, since the tests load a lot of bytecode -->	<jvmarg line="-ea ${run.jvm.model} -client -XX:MaxPermSize=128M"/>

	<formatter type="xml"/>
	<formatter type="brief" usefile="false" />

	<junit-tests/>
      </junit>

      <junitreport todir="${test.results.dir}">
	<fileset dir="${test.results.dir}" includes="TEST-*.xml"/>
	<report format="frames" todir="${html.test.results.dir}"/>
      </junitreport>
    </sequential>
  </macrodef>

  <!-- runs junit tests for 1.8 functionality -->
  <macrodef name="run-junit-1.8-short">
    <attribute name="compile.mode" default="OFF"/>
    <attribute name="jit.threshold" default="20"/>
    <attribute name="jit.maxsize" default="1000000000"/>
    <attribute name="reflection" default="false"/>
    <attribute name="thread.pooling" default="false"/>

    <sequential>
      <run-junit compile.mode="@{compile.mode}" jit.threshold="@{jit.threshold}" 
                reflection="@{reflection}" thread.pooling="@{thread.pooling}"
                jit.maxsize="@{jit.maxsize}">
	<junit-tests>
	  <test name="${test}" if="test"/>
	  <test name="org.jruby.test.ScriptTestSuite" todir="${test.results.dir}" unless="test"/>
	  <test name="org.jruby.test.JRubyTestSuite" todir="${test.results.dir}" unless="test"/>
	  <test name="org.jruby.test.MRITestSuite" todir="${test.results.dir}" unless="test"/>
	  <test name="org.jruby.test.MainTestSuite" todir="${test.results.dir}" unless="test"/>
	</junit-tests>
      </run-junit>
    </sequential>
  </macrodef>

  <!-- runs junit tests for 1.8 functionality -->
  <macrodef name="run-junit-1.8-indy-short">
    <sequential>
      <run-junit-indy>
	<junit-tests>
	  <test name="${test}" if="test"/>
	  <test name="org.jruby.test.ScriptTestSuite" todir="${test.results.dir}" unless="test"/>
	  <test name="org.jruby.test.JRubyTestSuite" todir="${test.results.dir}" unless="test"/>
	  <test name="org.jruby.test.MRITestSuite" todir="${test.results.dir}" unless="test"/>
	  <test name="org.jruby.test.MainTestSuite" todir="${test.results.dir}" unless="test"/>
	</junit-tests>
      </run-junit-indy>
    </sequential>
  </macrodef>

  <!-- runs junit tests for 1.8 functionality -->
  <macrodef name="run-junit-1.8">
    <attribute name="compile.mode" default="OFF"/>
    <attribute name="jit.threshold" default="20"/>
    <attribute name="jit.maxsize" default="1000000000"/>
    <attribute name="reflection" default="false"/>
    <attribute name="thread.pooling" default="false"/>

    <sequential>
      <run-junit compile.mode="@{compile.mode}" jit.threshold="@{jit.threshold}"
                reflection="@{reflection}" thread.pooling="@{thread.pooling}"
                jit.maxsize="@{jit.maxsize}">
	<junit-tests>
	  <test name="${test}" if="test"/>
	  <test name="org.jruby.test.ScriptTestSuite" todir="${test.results.dir}" unless="test"/>
	  <test name="org.jruby.test.JRubyTestSuite" todir="${test.results.dir}" unless="test"/>
	  <test name="org.jruby.test.MRITestSuite" todir="${test.results.dir}" unless="test"/>
	  <test name="org.jruby.test.RubiconTestSuite" todir="${test.results.dir}" unless="test"/>
	  <test name="org.jruby.test.RubyTestTestSuite" todir="${test.results.dir}" unless="test"/>
	  <test name="org.jruby.test.MainTestSuite" todir="${test.results.dir}" unless="test"/>
	</junit-tests>
      </run-junit>
    </sequential>
  </macrodef>

  <macrodef name="run-junit-1.9">
    <attribute name="compile.mode" default="OFF"/>
    <attribute name="jit.threshold" default="20"/>
    <attribute name="jit.maxsize" default="1000000000"/>
    <attribute name="reflection" default="false"/>
    <attribute name="thread.pooling" default="false"/>

    <sequential>
      <run-junit objectspace.enabled="false" jruby.version="ruby1_9"
                compile.mode="@{compile.mode}" jit.threshold="@{jit.threshold}"
                reflection="@{reflection}" thread.pooling="@{thread.pooling}"
                jit.maxsize="@{jit.maxsize}">
	<junit-tests>
	  <test name="${test}" if="test"/>
	  <test name="org.jruby.test.Ruby1_9TestSuite" todir="${test.results.dir}"  unless="test"/>
	</junit-tests>
      </run-junit>
    </sequential>
  </macrodef>

  <macrodef name="run-junit-embed-all">
    <sequential>
      <taskdef name="junit" classname="org.apache.tools.ant.taskdefs.optional.junit.JUnitTask" classpath="${build.lib.dir}/junit.jar"/>
      <junit jvm="${jruby.test.jvm}" fork="yes" forkMode="once" haltonfailure="true" dir="${basedir}" maxmemory="${jruby.test.memory}" showoutput="true" timeout="1800000">
        <classpath refid="test.class.path"/>
        <jvmarg value="-Dfile.encoding=UTF-8"/>
        <formatter type="xml"/>
        <formatter type="brief" usefile="false" />
        <batchtest fork="yes" todir="${test.results.dir}">
          <fileset dir="${test.dir}">
            <include name="org/jruby/embed/**/*Test*.java"/>
          </fileset>
        </batchtest>
      </junit>
    </sequential>
  </macrodef>

  <target name="test-security-manager" depends="jar-jruby">
    <java classname="org.jruby.Main" fork="true" failonerror="false">
      <classpath refid="test.class.path"/>

      <sysproperty key="java.security.manager" value=""/>
      <!-- Note the extra '=' in the value, it *is* intentional -->
      <sysproperty key="java.security.policy" value="=file:test/restricted.policy"/>
      <sysproperty key="java.awt.headless" value="true"/>
      <jvmarg value="${run.jvm.model}"/>
      <arg line="-ve"/>
      <arg value="puts 'Restricted policy looks ok'"/>
    </java>
  </target>

  <target name="test-rake-targets" depends="init"><rake task="test:rake_targets"/></target>

  <macrodef name="rake">
    <attribute name="compile.mode" default="OFF"/>
    <attribute name="jit.threshold" default="20"/>
    <attribute name="jit.max" default="-1"/>
    <attribute name="objectspace.enabled" default="true"/>
    <attribute name="thread.pooling" default="false"/>
    <attribute name="reflection" default="false"/>
    <attribute name="inproc" default="true"/>
    <attribute name="jruby.args" default=""/>
    <attribute name="task"/>
    <attribute name="dir" default="${base.dir}"/>
    <attribute name="jvm.args" default="-ea"/>

    <sequential>
      <echo message="Running rake @{task}"/>
      <echo message="compile=@{compile.mode}, threshold=@{jit.threshold}, objectspace=@{objectspace.enabled} threadpool=@{thread.pooling} reflection=@{reflection}"/>

      <java classname="org.jruby.Main" fork="true" maxmemory="${jruby.launch.memory}" failonerror="true" dir="@{dir}">
        <classpath refid="test.class.path"/>

        <jvmarg line="@{jvm.args}"/>
        <jvmarg value="${run.jvm.model}"/>

        <sysproperty key="jruby.home" value="${basedir}"/>
        <sysproperty key="jruby.launch.inproc" value="false"/>

        <!-- properties tweaked for individual runs -->
        <sysproperty key="jruby.compile.mode" value="@{compile.mode}"/>
        <sysproperty key="jruby.jit.threshold" value="@{jit.threshold}"/>
        <sysproperty key="jruby.jit.max" value="@{jit.max}"/>
        <sysproperty key="jruby.objectspace.enabled" value="@{objectspace.enabled}"/>
        <sysproperty key="jruby.thread.pool.enabled" value="@{thread.pooling}"/>
        <sysproperty key="jruby.reflection" value="@{reflection}"/>
        <sysproperty key="jruby.launch.inproc" value="@{inproc}"/>
        <sysproperty key="emma.coverage.out.file" value="${test.results.dir}/coverage.emma" />
        <sysproperty key="emma.coverage.out.merge" value="true" />
        <sysproperty key="emma.verbosity.level" value="silent" />

        <arg line="@{jruby.args} -S rake @{task} ${rake.args}"/>
      </java>
    </sequential>
  </macrodef>

  <!-- Utilities to manage rubyspecs/mspec files -->
  <target name="fetch-stable-specs" depends="init">
    <rake task="spec:fetch_stable_specs"/>
  </target>
  <target name="fetch-latest-specs" depends="init">
    <rake task="spec:fetch_latest_specs"/>
  </target>

  <!-- Main spec runs (See rakelib/spec.rake for definitions/descriptions) -->
  <target name="spec:ci_18" depends="install-gems"><rake task="spec:ci_18"/></target>
  <target name="spec:ci_19" depends="install-gems"><rake task="spec:ci_19"/></target>
  <target name="spec:ci_interpreted_18_19" depends="install-gems">
    <rake task="spec:ci_interpreted_18_19"/>
  </target>
  <target name="spec:ci_interpreted_18" depends="install-gems">
    <rake task="spec:ci_interpreted_18"/>
  </target>
  <target name="spec:ci_interpreted_19" depends="install-gems">
    <rake task="spec:ci_interpreted_19"/>
  </target>
  <target name="spec:ci_all_precompiled_18" depends="install-gems">
    <rake task="spec:ci_all_precompiled_18"/>
  </target>
  <target name="spec:ci_all_interpreted_18" depends="install-gems">
    <rake task="spec:ci_all_interpreted_18"/>
  </target>
  <target name="spec:ci_all" depends="install-gems"><rake task="spec:ci_all"/></target>
  <target name="spec:ci_latest" depends="install-gems"><rake task="spec:ci_latest"/></target>
  <target name="spec:ci_latest_19" depends="install-gems"><rake task="spec:ci_latest_19"/></target>
  <target name="spec:ci_cext" depends="install-gems,build-jruby-cext-native"><rake task="spec:ci_cext"/></target>

  <!-- Old compatibility targets which call to newer Rake-based ones -->
  <target name="spec" depends="spec:ci_18"/>
  <target name="spec-ci" depends="spec:ci_18"/>
  <target name="spec-short" depends="spec:ci_interpreted_18_19"/>
  <target name="spec-ci-1.9" depends="spec:ci_19"/>
  <target name="spec-short-1.9" depends="spec:ci_interpreted_19"/>
  <target name="spec-all" depends="spec:ci_all_precompiled_18"/>
  <target name="spec-all-interpreted" depends="spec:ci_all_interpreted_18"/>

  <!-- latest, unstable specs -->
  <target name="spec-latest-all" depends="spec:ci_all"/>
  <target name="spec-latest" depends="spec:ci_latest"/>
  <target name="spec-cext" depends="spec:ci_cext"/>

  <target name="update-excludes">
    <java classname="org.jruby.Main" fork="true" maxmemory="${jruby.launch.memory}" failonerror="false" dir="${spec.dir}">
      <classpath refid="jruby.execute.classpath"/>
      <sysproperty key="jruby.home" value="${basedir}"/>
      <sysproperty key="jruby.launch.inproc" value="false"/>

      <arg line="${mspec.dir}/bin/mspec tag"/>
      <arg line="--add fails --fail -B ${spec.dir}/default.mspec"/>
    </java>
  </target>

  <target name="spec-show-excludes" depends="prepare"
    description="Prints out all currently excluded rubyspecs.">
    <spec-show-excludes/>
  </target>

  <target name="spec-show-excludes-1.9" depends="prepare"
    description="Prints out all currently excluded rubyspecs in 1.9 mode.">
    <spec-show-excludes spec.mode="1.9"/>
  </target>

  <macrodef name="spec-show-excludes">
    <attribute name="spec.mode" default="1.8"/>

    <sequential>
      <available property="mspec-available" file="${mspec.dir}/bin/mspec"/>
      <fail unless="mspec-available"
        message="No rubyspecs found. Download them via 'ant spec'."/>

      <java classname="org.jruby.Main" fork="true" maxmemory="${jruby.launch.memory}" failonerror="false" dir="${spec.dir}">
        <classpath refid="jruby.execute.classpath"/>
        <sysproperty key="jruby.home" value="${basedir}"/>
        <sysproperty key="jruby.launch.inproc" value="false"/>
        <arg line="${mspec.dir}/bin/mspec"/>
        <arg line="-f s -g fails -g critical ${spec.windows.flag} --dry-run"/>
        <arg line="-T--@{spec.mode}"/>
        <arg line="-B ${spec.dir}/jruby.@{spec.mode}.mspec"/>
        <arg value=":ci_files"/>
      </java>
    </sequential>
  </macrodef>

  <macrodef name="fixEOLs">
    <attribute name="dist-stage-dir" default="${dist.stage.bin.dir}"/>
    <sequential>
      <fixcrlf srcdir="@{dist-stage-dir}/bin" excludes="*.bat,*.exe,*.dll" eol="lf"/>
      <fixcrlf srcdir="@{dist-stage-dir}/bin" includes="*.bat" eol="crlf"/>
    </sequential>
  </macrodef>

  <macrodef name="unzip-native-libs">
    <attribute name="destination.dir"/>
    <sequential>
      <mkdir dir="@{destination.dir}"/>
      <unzip dest="@{destination.dir}">
        <fileset dir="build_lib">
            <include name="jffi-*.jar"/>
        </fileset>
        <patternset>
            <include name="**/libjffi-*.so"/>
            <include name="**/libjffi-*.a"/>
            <include name="**/libjffi-*.jnilib"/>
            <include name="**/jffi-*.dll"/>
        </patternset>
        <mapper>
            <filtermapper>
                <replacestring from="jni/" to="./"/>
            </filtermapper>
        </mapper>
      </unzip>
    </sequential>
  </macrodef>

  <target name="apidocs" depends="prepare"
          description="Creates the Java API docs">
    <javadoc destdir="${api.docs.dir}" author="true" version="true" use="true"
             windowtitle="JRuby API" source="${javac.version}" useexternalfile="true"
             maxmemory="256m">
      <fileset dir="${src.dir}">
        <include name="**/*.java"/>
      </fileset>
      <classpath refid="build.classpath"/>
      <doctitle><![CDATA[<h1>JRuby</h1>]]></doctitle>
      <bottom><![CDATA[<i>Copyright &#169; 2002-2009 JRuby Team. All Rights Reserved.</i>]]></bottom>
    </javadoc>
  </target>

  <patternset id="dist.bindir.files">
    <exclude name="bin/jruby"/>
    <include name="bin/*jruby*"/>
    <include name="bin/*gem*"/>
    <include name="bin/*ri*"/>
    <include name="bin/*rdoc*"/>
    <include name="bin/*jirb*"/>
    <include name="bin/generate_yaml_index.rb"/>
    <include name="bin/testrb"/>
    <include name="bin/ast*"/>
    <include name="bin/spec.bat"/>
    <include name="bin/rake.bat"/>
  </patternset>

  <patternset id="dist.lib.files">
    <include name="lib/ruby/1.8/**"/>
    <include name="lib/ruby/1.9/**"/>
    <include name="lib/ruby/site_ruby/**"/>
    <include name="lib/ruby/gems/1.8/specifications/sources-0.0.1.gemspec"/>
    <include name="lib/ruby/gems/1.8/gems/sources-0.0.1/**"/>
  </patternset>

  <patternset id="dist.files">
    <include name="lib/*"/>
    <include name="samples/**"/>
    <include name="docs/**"/>
    <include name="COPYING*"/>
    <include name="LICENSE.RUBY"/>
    <include name="README"/>
    <exclude name="lib/ruby/**"/>
  </patternset>

  <patternset id="dist.bin.files">
    <patternset refid="dist.files"/>
    <exclude name="lib/emma.jar"/>
    <exclude name="lib/emma_ant.jar"/>
    <exclude name="lib/junit.jar"/>
    <exclude name="lib/jarjar-1.0.jar"/>
    <exclude name="docs/rdocs.tar.gz"/>
    <exclude name="bench/**"/>
    <include name="share/**"/>
  </patternset>

  <patternset id="dist.src.files">
    <patternset refid="dist.files"/>
    <exclude name="share/**"/>
    <include name="bench/**"/>
    <include name="src/**"/>
    <include name="test/**"/>
    <exclude name="test/testapp/testapp"/>
    <exclude name="test/testapp/testapp.exe"/>
    <include name="spec/**"/>
    <exclude name="spec/mspec"/>
    <exclude name="spec/ruby"/>
    <include name="tool/**"/>
    <exclude name="tool/nailgun/**"/>
    <include name="build_lib/**"/>
    <include name="Rakefile"/>
    <include name="build.xml"/>
    <include name="ivy/**"/>
    <include name="rakelib/**"/>
    <include name="nbproject/*"/>
    <include name=".project"/>
    <include name=".classpath"/>
    <include name="default.build.properties"/>
    <include name="jruby.bnd.template"/>
    <include name="pom.xml"/>
    <include name="maven/**"/>
    <include name="gem/**"/>
    <exclude name="lib/jruby*.jar"/>
  </patternset>

  <!-- note: tool/nailgun/configure must be added separately -->
  <patternset id="dist.nailgun.files">
    <include name="tool/nailgun/Makefile.in"/>
    <include name="tool/nailgun/README.txt"/>
    <include name="tool/nailgun/ng.exe"/>
    <include name="tool/nailgun/src/**"/>
  </patternset>

  <patternset id="dist.jruby-cext-native.files">
    <include name="**/libjruby-cext.so"/>
    <include name="**/libjruby-cext.a"/>
    <include name="**/libjruby-cext.jnilib"/>
    <include name="**/jruby-cext.dll"/>
  </patternset>

  <target name="dist-bin" depends="build-jruby-cext-native,jar-dist">
    <mkdir dir="${dist.stage.bin.dir}"/>
    <copy todir="${dist.stage.bin.dir}">
      <fileset dir="${basedir}">
        <patternset refid="dist.bindir.files"/>
        <patternset refid="dist.lib.files"/>
      </fileset>
    </copy>
    <!-- dist-bin by default does not come w/ unix native launcher, so -->
    <!-- move ${dist.stage.bin.dir}/jruby.sh to ${dist.stage.bin.dir}/jruby -->
    <move file="${dist.stage.bin.dir}/bin/jruby.sh" tofile="${dist.stage.bin.dir}/bin/jruby"/>
    <mkdir dir="${dist.stage.bin.dir}/lib/native"/>
    <unzip-native-libs destination.dir="${dist.stage.bin.dir}/lib/native"/>
    <fixEOLs dist-stage-dir="${dist.stage.bin.dir}"/>
    <rake task="install_dist_gems"/>
    <tar destfile="${dist.dir}/jruby-bin-${version.jruby}.tar.gz" compression="gzip">
      <tarfileset dir="${dist.stage.bin.dir}" mode="755" prefix="jruby-${version.jruby}">
        <include name="bin/**"/>
      </tarfileset>
      <tarfileset dir="${dist.stage.bin.dir}" prefix="jruby-${version.jruby}">
        <include name="lib/**"/>
      </tarfileset>
      <tarfileset dir="${basedir}" prefix="jruby-${version.jruby}">
        <patternset refid="dist.bin.files"/>
      </tarfileset>
      <tarfileset dir="${basedir}" prefix="jruby-${version.jruby}">
        <patternset refid="dist.nailgun.files"/>
      </tarfileset>
      <tarfileset dir="${basedir}" mode="755" prefix="jruby-${version.jruby}">
        <include name="tool/nailgun/configure"/>
      </tarfileset>
    </tar>
    <zip destfile="${dist.dir}/jruby-bin-${version.jruby}.zip">
      <zipfileset dir="${dist.stage.bin.dir}" filemode="755" prefix="jruby-${version.jruby}">
        <include name="bin/**"/>
      </zipfileset>
      <zipfileset dir="${dist.stage.bin.dir}" prefix="jruby-${version.jruby}">
        <include name="lib/**"/>
      </zipfileset>
      <zipfileset dir="${basedir}" prefix="jruby-${version.jruby}">
        <patternset refid="dist.bin.files"/>
      </zipfileset>
      <zipfileset dir="${basedir}" prefix="jruby-${version.jruby}">
        <patternset refid="dist.nailgun.files"/>
      </zipfileset>
      <zipfileset dir="${basedir}" filemode="755" prefix="jruby-${version.jruby}">
        <include name="tool/nailgun/configure"/>
      </zipfileset>
    </zip>

    <checksum file="${dist.dir}/jruby-bin-${version.jruby}.zip" algorithm="md5"/>
    <checksum file="${dist.dir}/jruby-bin-${version.jruby}.zip" algorithm="sha1"/>
    <checksum file="${dist.dir}/jruby-bin-${version.jruby}.tar.gz" algorithm="md5"/>
    <checksum file="${dist.dir}/jruby-bin-${version.jruby}.tar.gz" algorithm="sha1"/>
  </target>

  <target name="dist-src" depends="jar">
    <mkdir dir="${dist.stage.src.dir}"/>
    <copy todir="${dist.stage.src.dir}">
      <fileset dir="${basedir}">
        <patternset refid="dist.bindir.files"/>
        <patternset refid="dist.lib.files"/>
      </fileset>
    </copy>
    <rake task="install_dist_gems"/>
    <fixEOLs dist-stage-dir="${dist.stage.src.dir}"/>
    <tar destfile="${dist.dir}/jruby-src-${version.jruby}.tar.gz" compression="gzip">
      <tarfileset dir="${dist.stage.src.dir}" mode="755" prefix="jruby-${version.jruby}">
        <include name="bin/**"/>
      </tarfileset>
      <tarfileset dir="${dist.stage.src.dir}" prefix="jruby-${version.jruby}">
        <include name="lib/**"/>
      </tarfileset>
      <tarfileset dir="${basedir}" prefix="jruby-${version.jruby}">
        <patternset refid="dist.src.files"/>
      </tarfileset>
      <tarfileset dir="${basedir}" prefix="jruby-${version.jruby}">
        <patternset refid="dist.nailgun.files"/>
      </tarfileset>
      <tarfileset dir="${basedir}" mode="755" prefix="jruby-${version.jruby}">
          <include name="tool/nailgun/configure"/>
      </tarfileset>
      <tarfileset dir="${base.dir}" prefix="jruby-${version.jruby}">
          <include name="spi/**"/>
      </tarfileset>
      <tarfileset dir="${basedir}" mode="755" prefix="jruby-${version.jruby}">
          <include name="test/testapp/testapp"/>
          <include name="test/testapp/testapp.exe"/>
      </tarfileset>
    </tar>
    <zip destfile="${dist.dir}/jruby-src-${version.jruby}.zip">
      <zipfileset dir="${dist.stage.src.dir}" filemode="755" prefix="jruby-${version.jruby}">
        <include name="bin/**"/>
      </zipfileset>
      <zipfileset dir="${dist.stage.src.dir}" prefix="jruby-${version.jruby}">
        <include name="lib/**"/>
      </zipfileset>
      <zipfileset dir="${basedir}" prefix="jruby-${version.jruby}">
        <patternset refid="dist.src.files"/>
      </zipfileset>
      <zipfileset dir="${basedir}" prefix="jruby-${version.jruby}">
        <patternset refid="dist.nailgun.files"/>
      </zipfileset>
      <zipfileset dir="${basedir}" filemode="755" prefix="jruby-${version.jruby}">
        <include name="tool/nailgun/configure"/>
      </zipfileset>
      <zipfileset dir="${base.dir}" prefix="jruby-${version.jruby}">
	<include name="spi/**"/>
      </zipfileset>
      <zipfileset dir="${basedir}" filemode="755" prefix="jruby-${version.jruby}">
        <include name="test/testapp/testapp"/>
        <include name="test/testapp/testapp.exe"/>
      </zipfileset>
    </zip>

    <checksum file="${dist.dir}/jruby-src-${version.jruby}.zip" algorithm="md5"/>
    <checksum file="${dist.dir}/jruby-src-${version.jruby}.zip" algorithm="sha1"/>
    <checksum file="${dist.dir}/jruby-src-${version.jruby}.tar.gz" algorithm="md5"/>
    <checksum file="${dist.dir}/jruby-src-${version.jruby}.tar.gz" algorithm="sha1"/>
  </target>

  <target name="dist-snapshot" depends="jar">
    <jar destfile="${lib.dir}/jruby.jar" update="true">
      <fileset dir="${jruby.classes.dir}">
        <include name="org/jruby/jruby.properties"/>
      </fileset>
    </jar>
    <property name="jar-up-to-date" value="true"/>
    <antcall target="dist-bin">
      <param file="${jruby.classes.dir}/org/jruby/jruby.properties"/>
    </antcall>
  </target>

  <target name="dist-snapshot-install-stuff">
    <unzip dest="${snapshot.install.dir}" src="${dist.dir}/jruby-bin-${version.jruby}.zip"/>
    <chmod perm="755" file="${snapshot.install.dir}/jruby-${version.jruby}/bin/jruby"/>
    <exec executable="${snapshot.install.dir}/jruby-${version.jruby}/bin/jruby"
      dir="${snapshot.install.dir}/jruby-${version.jruby}">
      <arg value="-v"/>
      <arg value="-e"/>
      <arg value="system('rm -f ${snapshot.install.dir}/current &amp;&amp; ln -s ${snapshot.install.dir}/jruby-${version.jruby} ${snapshot.install.dir}/current'); puts 'Successfully installed snapshot'"/>
    </exec>
  </target>

  <target name="dist-snapshot-install" depends="dist-snapshot" if="snapshot.install.dir">
    <antcall target="dist-snapshot-install-stuff">
      <param file="${jruby.classes.dir}/org/jruby/jruby.properties"/>
    </antcall>
  </target>

  <target name="dist" depends="install-dist-gems,dist-bin,dist-src,dist-jar-complete"/>

  <target name="dist-clean">
    <delete dir="${dist.dir}"/>
    <delete dir="${basedir}/gem/pkg"/>
  </target>

  <target name="gem" depends="dist-jar-complete"><rake task="gem"/></target>

  <target name="clean" depends="init" description="Cleans almost everything, leaves downloaded specs">
    <delete dir="${build.dir}"/>
    <delete dir="${dist.dir}"/>
    <delete quiet="false">
        <fileset dir="${lib.dir}" includes="jruby*.jar"/>
    </delete>
    <delete dir="${api.docs.dir}"/>
    <delete dir="src_gen"/>
    <antcall target="clean-ng"/>
    <antcall target="clean-tzdata" />
  </target>

  <!-- FIXME: Cannot run Rake on clean until minijruby so keep this target -->
  <target name="clear-specs">
      <delete dir="${rubyspec.dir}"/>
      <delete dir="${mspec.dir}"/>
      <delete file="${rubyspec.tar.file}"/>
      <delete file="${mspec.tar.file}"/>
      <delete file="${spec.dir}/rubyspecs.current.revision"/>
  </target>

  <target name="clean-all" depends="clean, dist-clean, clear-specs" description="Cleans everything, including dist files and specs">
      <delete dir="${base.dir}/build.eclipse"/>
      <delete dir="${base.dir}/lib/native"/>
  </target>

  <property name="nailgun.home" value="${basedir}/tool/nailgun"/>

  <target name="need-ng">
    <condition property="should.build.ng">
      <and>
        <os family="unix"/>
        <not><available file="${nailgun.home}/ng"/></not>
      </and>
    </condition>
  </target>

  <target name="build-ng" depends="need-ng" if="should.build.ng">
      <echo message="Configuring ng client in ${nailgun.home}"/>
      <exec executable="./configure" osfamily="unix" dir="${nailgun.home}" failonerror="true" output="${dev.null}"/>
      <echo message="Building ng client in ${nailgun.home}"/>
    <exec executable="make" osfamily="unix" dir="${nailgun.home}" output="${dev.null}"/>
  </target>

  <target name="need-clean-ng">
    <condition property="should-clean-ng">
      <and>
        <os family="unix"/>
        <available file="${nailgun.home}/Makefile"/>
        <available file="${nailgun.home}/ng"/>
      </and>
    </condition>
  </target>

  <target name="clean-ng" depends="need-clean-ng" if="should-clean-ng">
    <exec executable="make" dir="${nailgun.home}" osfamily="unix" failifexecutionfails="false" output="${dev.null}">
        <arg value="clean"/>
    </exec>
  </target>

  <target name="jruby-nailgun" depends="generate-method-classes,build-ng"
    description="Set up JRuby to be run with Nailgun (jruby-ng, jruby-ng-server)">
    <mkdir dir="${build.dir}/nailmain"/>
  </target>

  <property name="jruby-cext-native.home" value="${basedir}/cext/src/"/>

  <target name="build-jruby-cext-native" depends="jar"
    description="Build JRuby cext support">
    <exec osfamily="unix" executable="make" dir="${jruby-cext-native.home}" failonerror="true"/>
    <exec osfamily="windows" executable="cmd" dir="${jruby-cext-native.home}" failonerror="true">
      <arg line='/c sh -c "make CC=gcc"'/>
    </exec>
  </target>

  <target name="clean-jruby-cext-native" depends="compile"
    description="Build JRuby cext support">
    <exec osfamily="unix" executable="make" dir="${jruby-cext-native.home}" failonerror="true">
      <arg value="dist-clean"/>
    </exec>
    <exec osfamily="windows" executable="cmd" dir="${jruby-cext-native.home}" failonerror="true">
      <arg line='/c sh -c "make dist-clean"'/>
    </exec>
  </target>

  <target name="cext" depends="build-jruby-cext-native"/>

  <target name="test-rails-stable" depends="jar"><rake task="test:rails"/></target>
  <target name="test-prawn" depends="jar"><rake task="test:prawn"/></target>
  <target name="bench-language" depends="jar"><rake task="bench:language"/></target>

  <target name="fetch-tzdata" description="Fetch tzdata into build/tzdata">
    <available property="tzdata.present" filepath="${tzdata.builddir}/src" file="tzdata${tzdata.version}.tar.gz" />
    <mkdir dir="${tzdata.builddir}/src" />
    <ftp server="${tzdata.ftpserver}"
         action="get"
         verbose="yes"
         passive="yes"
         userid="anonymous"
         password="${tzdata.ftp.anonymous.userid}"
         remotedir="/pub"
         newer="yes">
      <fileset dir="${tzdata.builddir}/src">
        <include name="tzdata${tzdata.version}.tar.gz" />
      </fileset>
    </ftp>
  </target>

  <target name="expand-tzdata" depends="fetch-tzdata" description="Expand tzdata into build/tzdata">
    <untar src="${tzdata.builddir}/src/tzdata${tzdata.version}.tar.gz"
           compression="gzip"
           dest="${tzdata.builddir}/src"
    />
  </target>

  <!-- basically a copy of joda-time's compile.zoneinfo task -->
  <target name="compile-tzdata" depends="expand-tzdata" description="Compile tzdata in build/tzdata">
    <mkdir dir="${tzdata.builddir}/build" />
    <mkdir dir="${tzdata.builddir}/build/org/joda/time/tz/data" />
    <echo message="Compiling tzdata version ${tzdata.version}" />
    <java classname="org.joda.time.tz.ZoneInfoCompiler"
          fork="true"
          output="${dev.null}"
          failonerror="false">
      <classpath path="${build.lib.dir}/joda-time-${joda.time.version}.jar" />
      <!-- Override default provider since data directory doesn't exist yet -->
      <sysproperty key="org.joda.time.DateTimeZone.Provider"
                   value="org.joda.time.tz.UTCProvider" />
      <!-- Specify source and destination directories -->
      <arg line="-src ${tzdata.builddir}/src -dst ${tzdata.builddir}/build/org/joda/time/tz/data" />
      <!-- Specify all the data files to compile -->
      <arg value="africa" />
      <arg value="antarctica" />
      <arg value="asia" />
      <arg value="australasia" />
      <arg value="europe" />
      <arg value="northamerica" />
      <arg value="southamerica" />
      <arg value="pacificnew" />
      <arg value="etcetera" />
      <arg value="backward" />
      <arg value="systemv" />
    </java>
  </target>

  <target name="update-tzdata" depends="compile-tzdata" description="Update joda-time's zone info with one we compiled">
    <jar update="yes" destfile="${build.lib.dir}/joda-time-${joda.time.version}.jar" basedir="${tzdata.builddir}/build" />
  </target>

  <target name="clean-tzdata" description="Remove files used for updating time zone information">
    <delete dir="${tzdata.builddir}" failonerror="no" />
    <echo message="Reset joda-time jar" />
    <exec executable="git" failonerror="false" failifexecutionfails="false">
      <arg line="checkout -- ${build.lib.dir}/joda-time-${joda.time.version}.jar"/>
    </exec>
  </target>
</project><|MERGE_RESOLUTION|>--- conflicted
+++ resolved
@@ -173,13 +173,8 @@
         <format property="build.date" pattern="yyyy-MM-dd"/>
     </tstamp>
 
-<<<<<<< HEAD
     <exec osfamily="unix" executable="git" outputproperty="jruby.revision" failonerror="false" failifexecutionfails="false">
       <arg line="log -1 --format=format:%h"/>
-=======
-    <exec executable="git" outputproperty="jruby.revision" failonerror="false" failifexecutionfails="false">
-      <arg line="log -1 --pretty=format:%h"/>
->>>>>>> 69c2bac8
     </exec>
     <exec osfamily="windows" executable="cmd" outputproperty="jruby.revision" failonerror="false" failifexecutionfails="false">
       <arg line="/c git log -1 --format=format:%h"/>
