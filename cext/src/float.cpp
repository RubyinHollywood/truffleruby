/*
 * Copyright (C) 2010 Wayne Meissner, Tim Felgentreff
 *
 * This file is part of jruby-cext.
 *
 * This code is free software: you can redistribute it and/or modify it under
 * the terms of the GNU General Public License version 3 only, as
 * published by the Free Software Foundation.
 *
 * This code is distributed in the hope that it will be useful, but WITHOUT
 * ANY WARRANTY; without even the implied warranty of MERCHANTABILITY or
 * FITNESS FOR A PARTICULAR PURPOSE.  See the GNU General Public License
 * version 3 for more details.
 *
 * You should have received a copy of the GNU General Public License
 * version 3 along with this work.  If not, see <http://www.gnu.org/licenses/>.
 */

#include "jruby.h"
#include "Handle.h"
#include "JLocalEnv.h"
#include "JUtil.h"

using namespace jruby;

RubyFloat::RubyFloat(double value)
{
    setType(T_FLOAT);
    rfloat.value = value;
}

RubyFloat::RubyFloat(JNIEnv* env, jobject obj_, jdouble value_): Handle(env, obj_, T_FLOAT)
{
    rfloat.value = value_;
}

extern "C" struct RFloat*
jruby_rfloat(VALUE v)
{
    Handle* h = Handle::valueOf(v);
    if (h->getType() == T_FLOAT) {
        return ((RubyFloat *) h)->toRFloat();
    }

    rb_raise(rb_eTypeError, "wrong type (expected Float)");
}

extern "C" VALUE
rb_float_new(double value)
{
    JLocalEnv env;

    //env->CallStaticObjectMethod();
    RubyFloat* f = new RubyFloat(value);
    jvalue params[3];
    params[0].l = jruby::getRuntime();
    params[1].j = p2j(f);
    params[2].d = value;
    
    jobject rubyFloat = env->CallStaticObjectMethodA(JRuby_class, JRuby_newFloat, params);
    f->obj = env->NewGlobalRef(rubyFloat);

    return (VALUE) f;
}

extern "C" double
jruby_float_value(VALUE v)
{
    Handle* h = Handle::valueOf(v);
    if (h->getType() == T_FLOAT) {
        return ((RubyFloat *) h)->doubleValue();
    }

    rb_raise(rb_eTypeError, "wrong type (expected Float)");
}

extern "C" VALUE
<<<<<<< HEAD
rb_Float(VALUE object_handle)
{
    return rb_convert_type(object_handle, 0, "Float", "to_f");
=======
rb_Float(VALUE obj) {
    if (TYPE(obj) == T_FLOAT) return obj;
    return callMethod(obj, "to_f", 0);
>>>>>>> f627dd59
}

extern "C" double
rb_num2dbl(VALUE v)
{
    Handle* h = Handle::valueOf(v);
    if (h->getType() == T_FLOAT) {
        return ((RubyFloat *) h)->doubleValue();
    }

    rb_raise(rb_eTypeError, "wrong type (expected Float)");
}<|MERGE_RESOLUTION|>--- conflicted
+++ resolved
@@ -75,15 +75,10 @@
 }
 
 extern "C" VALUE
-<<<<<<< HEAD
-rb_Float(VALUE object_handle)
+rb_Float(VALUE obj)
 {
-    return rb_convert_type(object_handle, 0, "Float", "to_f");
-=======
-rb_Float(VALUE obj) {
     if (TYPE(obj) == T_FLOAT) return obj;
     return callMethod(obj, "to_f", 0);
->>>>>>> f627dd59
 }
 
 extern "C" double
