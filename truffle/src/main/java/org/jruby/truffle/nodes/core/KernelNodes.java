--- conflicted
+++ resolved
@@ -1235,92 +1235,6 @@
 
     }
 
-<<<<<<< HEAD
-    @CoreMethod(names = "raise", isModuleFunction = true, optional = 3)
-    public abstract static class RaiseNode extends CoreMethodNode {
-
-        @Child private ReadInstanceVariableNode getLastExceptionNode;
-        @Child private CallDispatchHeadNode initialize;
-
-        public RaiseNode(RubyContext context, SourceSection sourceSection) {
-            super(context, sourceSection);
-            initialize = DispatchHeadNodeFactory.createMethodCall(context);
-        }
-
-        @Specialization
-        public Object raise(VirtualFrame frame, UndefinedPlaceholder undefined1, UndefinedPlaceholder undefined2, UndefinedPlaceholder undefined3) {
-            notDesignedForCompilation();
-
-            if (getLastExceptionNode == null) {
-                CompilerDirectives.transferToInterpreter();
-                getLastExceptionNode = insert(new ReadInstanceVariableNode(getContext(), getSourceSection(), "$!",
-                        new ThreadLocalObjectNode(getContext(), getSourceSection()),
-                        true));
-            }
-
-            final Object lastException = getLastExceptionNode.execute(frame);
-
-            if (lastException == nil()) {
-                return raise(frame, getContext().makeString(""), UndefinedPlaceholder.INSTANCE, UndefinedPlaceholder.INSTANCE);
-            }
-
-            throw new RaiseException((RubyException) lastException);
-        }
-
-        @Specialization
-        public Object raise(VirtualFrame frame, RubyString message, UndefinedPlaceholder undefined1, UndefinedPlaceholder undefined2) {
-            notDesignedForCompilation();
-
-            return raise(frame, getContext().getCoreLibrary().getRuntimeErrorClass(), message, undefined1);
-        }
-
-        @Specialization
-        public Object raise(VirtualFrame frame, RubyClass exceptionClass, UndefinedPlaceholder undefined1, UndefinedPlaceholder undefined2) {
-            notDesignedForCompilation();
-
-            return raise(frame, exceptionClass, getContext().makeString(""), undefined1);
-        }
-
-        @Specialization
-        public Object raise(VirtualFrame frame, RubyClass exceptionClass, RubyString message, UndefinedPlaceholder undefined1) {
-            notDesignedForCompilation();
-
-            final Object exception = exceptionClass.allocate(this);
-            initialize.call(frame, exception, "initialize", null, message);
-
-            if (!(exception instanceof RubyException)) {
-                CompilerDirectives.transferToInterpreter();
-                throw new RaiseException(getContext().getCoreLibrary().typeError("exception class/object expected", this));
-            }
-
-            throw new RaiseException((RubyException) exception);
-        }
-
-        @Specialization
-        public Object raise(VirtualFrame frame, RubyClass exceptionClass, RubyString message, RubyArray backtrace) {
-            // TODO (eregon 9 Apr. 2015): handle "backtrace".
-            return raise(frame, exceptionClass, message, UndefinedPlaceholder.INSTANCE);
-        }
-
-        // NOTE (eregon 9 Mar. 2015):
-        // This provokes an error under standard Ruby:
-        //   TypeError: backtrace must be Array of String
-        // but is used in Rubinius in #coerce_to_failed for instance.
-        @Specialization
-        public Object raise(VirtualFrame frame, RubyClass exceptionClass, RubyString message, RubyException backtrace) {
-            // TODO (eregon 9 Mar. 2015): handle "backtrace" as an MRI "cause".
-            return raise(frame, exceptionClass, message, UndefinedPlaceholder.INSTANCE);
-        }
-
-        @Specialization
-        public Object raise(RubyException exception, UndefinedPlaceholder undefined1, UndefinedPlaceholder undefined2) {
-            throw new RaiseException(exception);
-        }
-
-    }
-
-=======
->>>>>>> 245cad97
     @CoreMethod(names = "rand", isModuleFunction = true, optional = 1)
     public abstract static class RandNode extends CoreMethodNode {
 
