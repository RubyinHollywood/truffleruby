/*
 * Copyright (c) 2014, 2015 Oracle and/or its affiliates. All rights reserved. This
 * code is released under a tri EPL/GPL/LGPL license. You can use it,
 * redistribute it and/or modify it under the terms of the:
 *
 * Eclipse Public License version 1.0
 * GNU General Public License version 2
 * GNU Lesser General Public License version 2.1
 */
package org.jruby.truffle.nodes.core;


import com.oracle.truffle.api.CompilerDirectives;
import com.oracle.truffle.api.CompilerDirectives.CompilationFinal;
import com.oracle.truffle.api.CompilerDirectives.TruffleBoundary;
import com.oracle.truffle.api.dsl.Specialization;
import com.oracle.truffle.api.frame.VirtualFrame;
import com.oracle.truffle.api.interop.ForeignAccess;
import com.oracle.truffle.api.interop.Message;
import com.oracle.truffle.api.interop.TruffleObject;
import com.oracle.truffle.api.nodes.Node;
import com.oracle.truffle.api.source.SourceSection;
<<<<<<< HEAD
=======
import com.oracle.truffle.interop.messages.*;
import com.oracle.truffle.interop.node.ForeignObjectAccessNode;
import org.jruby.truffle.nodes.RubyGuards;
>>>>>>> 34c3d90f
import org.jruby.truffle.runtime.RubyContext;
import org.jruby.truffle.runtime.core.RubyBasicObject;

@CoreClass(name = "Truffle::Interop")
public abstract class TruffleInteropNodes {

    @CoreMethod(names = "interop_to_ruby_primitive", isModuleFunction = true, needsSelf = false, required = 1)
    public abstract static class InteropToRubyNode extends CoreMethodArrayArgumentsNode {

        public InteropToRubyNode(RubyContext context, SourceSection sourceSection) {
            super(context, sourceSection);
        }

        @Specialization
        public int convert(byte value) {
            return value;
        }

        @Specialization
        public int convert(short value) {
            return value;
        }

        @Specialization
        public int convert(char value) {
            return value;
        }

        @Specialization
        public int convert(int value) {
            return value;
        }

        @Specialization
        public long convert(long value) {
            return value;
        }

        @Specialization
        public double convert(float value) {
            return value;
        }

        @Specialization
        public double convert(double value) {
            return value;
        }

        @Specialization
        public int convert(String value) {
            return (int) value.charAt(0);
        }

    }

    @CoreMethod(names = "executable?", isModuleFunction = true, needsSelf = false, required = 1)
    public abstract static class IsExecutableNode extends CoreMethodArrayArgumentsNode {

        @Child private Node node;

        public IsExecutableNode(RubyContext context, SourceSection sourceSection) {
            super(context, sourceSection);
            this.node = Message.IS_EXECUTABLE.createNode();
        }

        @Specialization
        public boolean isExecutable(VirtualFrame frame, TruffleObject receiver) {
            return (boolean) ForeignAccess.execute(node, frame, receiver, receiver);
        }

    }

    @CoreMethod(names = "boxed_primitive?", isModuleFunction = true, needsSelf = false, required = 1)
    public abstract static class IsBoxedPrimitiveNode extends CoreMethodArrayArgumentsNode {

        @Child private Node node;

        public IsBoxedPrimitiveNode(RubyContext context, SourceSection sourceSection) {
            super(context, sourceSection);
            this.node = Message.IS_BOXED.createNode();
        }

        @Specialization
        public boolean isBoxedPrimitive(VirtualFrame frame, TruffleObject receiver) {
            return (boolean) ForeignAccess.execute(node, frame, receiver);
        }

    }

    @CoreMethod(names = "null?", isModuleFunction = true, needsSelf = false, required = 1)
    public abstract static class IsNullNode extends CoreMethodArrayArgumentsNode {

        @Child private Node node;

        public IsNullNode(RubyContext context, SourceSection sourceSection) {
            super(context, sourceSection);
            this.node = Message.IS_NULL.createNode();
        }

        @Specialization
        public boolean isNull(VirtualFrame frame, TruffleObject receiver) {
            return (boolean) ForeignAccess.execute(node, frame, receiver);
        }

    }

    @CoreMethod(names = "has_size_property?", isModuleFunction = true, needsSelf = false, required = 1)
    public abstract static class HasSizePropertyNode extends CoreMethodArrayArgumentsNode {

        @Child private Node node;

        public HasSizePropertyNode(RubyContext context, SourceSection sourceSection) {
            super(context, sourceSection);
            this.node = Message.HAS_SIZE.createNode();
        }

        @Specialization
        public boolean hasSizeProperty(VirtualFrame frame, TruffleObject receiver) {
            return (boolean) ForeignAccess.execute(node, frame, receiver);
        }

    }

    @CoreMethod(names = "read_property", isModuleFunction = true, needsSelf = false, required = 2)
    public abstract static class ReadPropertyNode extends CoreMethodArrayArgumentsNode {

        @Child private Node node;

        public ReadPropertyNode(RubyContext context, SourceSection sourceSection) {
            super(context, sourceSection);
            this.node = Message.READ.createNode();
        }

        @Specialization
        public Object executeForeign(VirtualFrame frame, TruffleObject receiver, int identifier) {
            return ForeignAccess.execute(node, frame, receiver, identifier);
        }
        
        @Specialization
        public Object executeForeign(VirtualFrame frame, String receiver, int identifier) {
            return receiver.charAt(identifier);
        }
        
        @Specialization
        public Object executeForeign(VirtualFrame frame, String receiver, long identifier) {
            return receiver.charAt((int) identifier);
        }


        @Specialization
        public Object executeForeign(VirtualFrame frame, TruffleObject receiver, long identifier) {
            return ForeignAccess.execute(node, frame, receiver, (int) identifier);
        }

        @CompilationFinal private String identifier;

        @Specialization(guards = "isRubySymbol(identifier)")
        public Object executeForeignSymbol(VirtualFrame frame, TruffleObject receiver, RubyBasicObject identifier) {
            if (this.identifier == null) {
                CompilerDirectives.transferToInterpreterAndInvalidate();
                this.identifier = SymbolNodes.getString(identifier).intern();
            }
            return ForeignAccess.execute(node, frame, receiver, this.identifier);
        }

<<<<<<< HEAD
        @Specialization
        public Object executeForeign(VirtualFrame frame, TruffleObject receiver, RubyString identifier) {
            return ForeignAccess.execute(node, frame, receiver, slowPathToString(identifier));
=======
        @Specialization(guards = "isRubyString(identifier)")
        public Object executeForeignString(VirtualFrame frame, TruffleObject receiver, RubyBasicObject identifier) {
            return node.executeForeign(frame, receiver, slowPathToString(identifier));
>>>>>>> 34c3d90f
        }

        @TruffleBoundary
        private static String slowPathToString(RubyBasicObject identifier) {
            assert RubyGuards.isRubyString(identifier);
            return identifier.toString();
        }

    }

    @CoreMethod(names = "write_property", isModuleFunction = true, needsSelf = false, required = 3)
    public abstract static class WritePropertyNode extends CoreMethodArrayArgumentsNode {

        @Child private Node node;

        public WritePropertyNode(RubyContext context, SourceSection sourceSection) {
            super(context, sourceSection);
            this.node = Message.WRITE.createNode();
        }

        @Specialization
        public Object executeForeign(VirtualFrame frame, TruffleObject receiver, int identifier,  Object value) {
            return ForeignAccess.execute(node, frame, receiver, identifier, value);
        }

        @Specialization
        public Object executeForeign(VirtualFrame frame, TruffleObject receiver, long identifier,  Object value) {
            return ForeignAccess.execute(node, frame, receiver, identifier, value);
        }

        @CompilationFinal private String identifier;

        @Specialization(guards = "isRubySymbol(identifier)")
        public Object executeForeignSymbol(VirtualFrame frame, TruffleObject receiver, RubyBasicObject identifier,  Object value) {
            if (this.identifier == null) {
                CompilerDirectives.transferToInterpreterAndInvalidate();
                this.identifier = SymbolNodes.getString(identifier).intern();
            }
            return ForeignAccess.execute(node, frame, receiver, this.identifier, value);
        }

<<<<<<< HEAD
        @Specialization
        public Object executeForeign(VirtualFrame frame, TruffleObject receiver, RubyString identifier, Object value) {
            return ForeignAccess.execute(node, frame, receiver, slowPathToString(identifier), value);
=======
        @Specialization(guards = "isRubyString(identifier)")
        public Object executeForeignString(VirtualFrame frame, TruffleObject receiver, RubyBasicObject identifier, Object value) {
            return node.executeForeign(frame, receiver, slowPathToString(identifier), value);
>>>>>>> 34c3d90f
        }

        @TruffleBoundary
        private static String slowPathToString(RubyBasicObject identifier) {
            assert RubyGuards.isRubyString(identifier);
            return identifier.toString();
        }

    }

    @CoreMethod(names = "unbox_value", isModuleFunction = true, needsSelf = false, required = 1)
    public abstract static class UnboxValueNode extends CoreMethodArrayArgumentsNode {

        @Child private Node node;

        public UnboxValueNode(RubyContext context, SourceSection sourceSection) {
            super(context, sourceSection);
            this.node = Message.UNBOX.createNode();
        }

        @Specialization
        public Object executeForeign(VirtualFrame frame, TruffleObject receiver) {
            return ForeignAccess.execute(node, frame, receiver);
        }

    }
    // TODO: remove maxArgs - hits an assertion if maxArgs is removed - trying argumentsAsArray = true (CS)
    @CoreMethod(names = "execute", isModuleFunction = true, needsSelf = false, required = 1, argumentsAsArray = true)
    public abstract static class ExecuteNode extends CoreMethodArrayArgumentsNode {

        @Child private Node node;

        public ExecuteNode(RubyContext context, SourceSection sourceSection) {
            super(context, sourceSection);
        }

        @Specialization
        public Object executeForeign(VirtualFrame frame, TruffleObject receiver, Object[] arguments) {
            if (node == null) {
                CompilerDirectives.transferToInterpreterAndInvalidate();
                this.node = Message.createExecute(arguments.length).createNode();
            }
            return ForeignAccess.execute(node, frame, receiver, arguments);
        }

    }

    @CoreMethod(names = "size", isModuleFunction = true, needsSelf = false, required = 1)
    public abstract static class GetSizeNode extends CoreMethodArrayArgumentsNode {

        @Child private Node node;

        public GetSizeNode(RubyContext context, SourceSection sourceSection) {
            super(context, sourceSection);
            this.node = Message.GET_SIZE.createNode();
        }

        @Specialization
        public Object executeForeign(VirtualFrame frame, String receiver) {
            return receiver.length();
        }

        @Specialization
        public Object executeForeign(VirtualFrame frame, TruffleObject receiver) {
            return ForeignAccess.execute(node, frame, receiver);
        }

    }

    @CoreMethod(names = "export", isModuleFunction = true, needsSelf = false, required = 2)
    public abstract static class ExportNode extends CoreMethodArrayArgumentsNode {

        public ExportNode(RubyContext context, SourceSection sourceSection) {
            super(context, sourceSection);
        }

        @Specialization
        public Object export(VirtualFrame frame, RubyString name,  TruffleObject object) {
            getContext().exportObject(name, object);
            return object;
        }

        protected static String rubyStringToString(RubyString rubyString) {
        	return rubyString.toString();
        }
    }

    @CoreMethod(names = "import", isModuleFunction = true, needsSelf = false, required = 1)
    public abstract static class ImportNode extends CoreMethodArrayArgumentsNode {


        public ImportNode(RubyContext context, SourceSection sourceSection) {
            super(context, sourceSection);
        }

        @Specialization
        public Object importObject(VirtualFrame frame, RubyString name) {
            return getContext().importObject(name);
        }

    }
}<|MERGE_RESOLUTION|>--- conflicted
+++ resolved
@@ -9,7 +9,6 @@
  */
 package org.jruby.truffle.nodes.core;
 
-
 import com.oracle.truffle.api.CompilerDirectives;
 import com.oracle.truffle.api.CompilerDirectives.CompilationFinal;
 import com.oracle.truffle.api.CompilerDirectives.TruffleBoundary;
@@ -20,12 +19,7 @@
 import com.oracle.truffle.api.interop.TruffleObject;
 import com.oracle.truffle.api.nodes.Node;
 import com.oracle.truffle.api.source.SourceSection;
-<<<<<<< HEAD
-=======
-import com.oracle.truffle.interop.messages.*;
-import com.oracle.truffle.interop.node.ForeignObjectAccessNode;
 import org.jruby.truffle.nodes.RubyGuards;
->>>>>>> 34c3d90f
 import org.jruby.truffle.runtime.RubyContext;
 import org.jruby.truffle.runtime.core.RubyBasicObject;
 
@@ -191,15 +185,9 @@
             return ForeignAccess.execute(node, frame, receiver, this.identifier);
         }
 
-<<<<<<< HEAD
-        @Specialization
-        public Object executeForeign(VirtualFrame frame, TruffleObject receiver, RubyString identifier) {
+        @Specialization
+        public Object executeForeign(VirtualFrame frame, TruffleObject receiver, RubyBasicObject identifier) {
             return ForeignAccess.execute(node, frame, receiver, slowPathToString(identifier));
-=======
-        @Specialization(guards = "isRubyString(identifier)")
-        public Object executeForeignString(VirtualFrame frame, TruffleObject receiver, RubyBasicObject identifier) {
-            return node.executeForeign(frame, receiver, slowPathToString(identifier));
->>>>>>> 34c3d90f
         }
 
         @TruffleBoundary
@@ -241,15 +229,9 @@
             return ForeignAccess.execute(node, frame, receiver, this.identifier, value);
         }
 
-<<<<<<< HEAD
-        @Specialization
-        public Object executeForeign(VirtualFrame frame, TruffleObject receiver, RubyString identifier, Object value) {
+        @Specialization(guards = "isRubyString(identifier)")
+        public Object executeForeign(VirtualFrame frame, TruffleObject receiver, RubyBasicObject identifier, Object value) {
             return ForeignAccess.execute(node, frame, receiver, slowPathToString(identifier), value);
-=======
-        @Specialization(guards = "isRubyString(identifier)")
-        public Object executeForeignString(VirtualFrame frame, TruffleObject receiver, RubyBasicObject identifier, Object value) {
-            return node.executeForeign(frame, receiver, slowPathToString(identifier), value);
->>>>>>> 34c3d90f
         }
 
         @TruffleBoundary
@@ -326,13 +308,13 @@
             super(context, sourceSection);
         }
 
-        @Specialization
-        public Object export(VirtualFrame frame, RubyString name,  TruffleObject object) {
+        @Specialization(guards = "isRubyString(name)")
+        public Object export(VirtualFrame frame, RubyBasicObject name,  TruffleObject object) {
             getContext().exportObject(name, object);
             return object;
         }
 
-        protected static String rubyStringToString(RubyString rubyString) {
+        protected static String rubyStringToString(RubyBasicObject rubyString) {
         	return rubyString.toString();
         }
     }
@@ -345,8 +327,8 @@
             super(context, sourceSection);
         }
 
-        @Specialization
-        public Object importObject(VirtualFrame frame, RubyString name) {
+        @Specialization(guards = "isRubyString(name)")
+        public Object importObject(VirtualFrame frame, RubyBasicObject name) {
             return getContext().importObject(name);
         }
 
