--- conflicted
+++ resolved
@@ -1783,13 +1783,9 @@
             super(prev);
         }
 
-<<<<<<< HEAD
+        public abstract int executeIntegerFixnum(VirtualFrame frame, RubyString string);
+
         @Specialization(guards = "isSingleByteOptimizable(string)")
-=======
-        public abstract int executeIntegerFixnum(VirtualFrame frame, RubyString string);
-
-        @Specialization(guards = "isSingleByteOptimizable")
->>>>>>> ad4dcf09
         public int sizeSingleByte(RubyString string) {
             return string.getByteList().getRealSize();
         }
