--- conflicted
+++ resolved
@@ -618,14 +618,10 @@
         return nativeSockets;
     }
 
-<<<<<<< HEAD
-=======
     public LibCClockGetTime getLibCClockGetTime() {
         return libCClockGetTime;
     }
 
-    @Override
->>>>>>> 9ad41983
     public Object execute(final org.jruby.ast.RootNode rootNode) {
         coreLibrary.getGlobalVariablesObject().define("$0", toTruffle(runtime.getGlobalVariables().get("$0")), 0);
 
