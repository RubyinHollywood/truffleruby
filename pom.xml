<?xml version="1.0" encoding="UTF-8"?>
<project xsi:schemaLocation="http://maven.apache.org/POM/4.0.0 http://maven.apache.org/xsd/maven-4.0.0.xsd" xmlns="http://maven.apache.org/POM/4.0.0"
    xmlns:xsi="http://www.w3.org/2001/XMLSchema-instance">
  <modelVersion>4.0.0</modelVersion>
  <parent>
    <groupId>org.sonatype.oss</groupId>
    <artifactId>oss-parent</artifactId>
    <version>7</version>
  </parent>
  <groupId>org.jruby</groupId>
  <artifactId>jruby-parent</artifactId>
  <version>9000.dev-SNAPSHOT</version>
  <packaging>pom</packaging>
  <name>JRuby</name>
  <description>JRuby is the effort to recreate the Ruby (http://www.ruby-lang.org) interpreter in Java.</description>
  <url>https://github.com/jruby/jruby</url>
  <inceptionYear>2001</inceptionYear>
<<<<<<< HEAD
=======

  <organization>
    <name>JRuby</name>
    <url>http://jruby.org</url>
  </organization>

  <properties>
    <its.j2ee>j2ee*/pom.xml</its.j2ee>
    <its.osgi>osgi*/pom.xml</its.osgi>
    <invoker.skip>true</invoker.skip>
    <project.build.sourceEncoding>utf-8</project.build.sourceEncoding>
    <jruby.plugins.version>1.0.7-SNAPSHOT</jruby.plugins.version>
    <rake.version>10.1.0</rake.version>
    <rspec.version>2.14.1</rspec.version>
    <rspec-core.version>2.14.2</rspec-core.version>
    <rspec-expectations.version>2.14.0</rspec-expectations.version>
    <rspec-mocks.version>2.14.1</rspec-mocks.version>
    <diff-lcs.version>1.1.3</diff-lcs.version>
    <jruby-launcher.version>1.0.19</jruby-launcher.version>
    <minitest.version>5.0.7</minitest.version>
    <minitest-excludes.version>1.0.2</minitest-excludes.version>
    <rdoc.version>4.0.1</rdoc.version>
    <json.version>1.8.0</json.version>
    <krypt.version>0.0.2.rc1</krypt.version>
    <ant.version>1.9.2</ant.version>
    <joda.time.version>2.3</joda.time.version>
    <jffi.version>1.2.7</jffi.version>
    <asm.version>4.0</asm.version>
    <base.java.version>1.6</base.java.version>
    <base.javac.version>1.6</base.javac.version>
    <version.jruby>${project.version}</version.jruby>
    <jruby.basedir>${project.basedir}</jruby.basedir>
    <main.basedir>${project.basedir}</main.basedir>
    <github.global.server>github</github.global.server>
    <bundle.name>JRuby</bundle.name>
    <bundle.symbolic_name>org.jruby.jruby</bundle.symbolic_name>
    <!-- 
	 these version are used by eclipse, IDEA ,etc 
	 and get overwritten by default.build.properties
    -->
    <version.ruby>1.8.7</version.ruby>
    <version.ruby.major>1.8</version.ruby.major>
    <version.ruby.minor>7</version.ruby.minor>
    <version.ruby.patchlevel>370</version.ruby.patchlevel>

    <version.ruby1_9.major>1.9</version.ruby1_9.major>
    <version.ruby1_9>1.9.3</version.ruby1_9>
    <version.ruby1_9.patchlevel>3922</version.ruby1_9.patchlevel>
    <version.ruby1_9.revision>39386</version.ruby1_9.revision>

    <version.ruby2_0.major>2.0</version.ruby2_0.major>
    <version.ruby2_0>2.0.0</version.ruby2_0>
    <version.ruby2_0.patchlevel>195</version.ruby2_0.patchlevel>
    <version.ruby2_0.revision>40734</version.ruby2_0.revision>
  </properties>

    <mailingLists>
      <mailingList>
        <name>jruby</name>
        <archive>http://markmail.org/search/list:org.codehaus.jruby.user</archive>
      </mailingList>
      <mailingList>
         <name>jruby-dev</name>
         <archive>http://markmail.org/search/list:org.codehaus.jruby.dev</archive>
      </mailingList>
      <mailingList>
        <name>jruby-scm</name>
        <archive>http://markmail.org/search/list:org.codehaus.jruby.scm</archive>
      </mailingList>
      <mailingList>
        <name>jruby-announce</name>
        <archive>http://markmail.org/search/list:org.codehaus.jruby.announce</archive>
      </mailingList>
    </mailingLists>

    <licenses>
      <license>
        <name>GPL 3</name>
        <url>http://www.gnu.org/licenses/gpl-3.0-standalone.html</url>
      </license>
      <license>
        <name>LGPL 3</name>
        <url>http://www.gnu.org/licenses/lgpl-3.0-standalone.html</url>
      </license>
      <license>
        <name>EPL</name>
        <url>http://www.eclipse.org/legal/epl-v10.html</url>
      </license>
    </licenses>

>>>>>>> 3c028935
  <developers>
    <developer>
      <id>headius</id>
      <name>headius</name>
      <roles>
        <role>developer</role>
      </roles>
    </developer>
    <developer>
      <id>enebo</id>
      <name>enebo</name>
      <roles>
        <role>developer</role>
      </roles>
    </developer>
    <developer>
      <id>wmeissner</id>
      <name>wmeissner</name>
      <roles>
        <role>developer</role>
      </roles>
    </developer>
    <developer>
      <id>BanzaiMan</id>
      <name>BanzaiMan</name>
      <roles>
        <role>developer</role>
      </roles>
    </developer>
    <developer>
      <id>mkristian</id>
      <name>mkristian</name>
      <roles>
        <role>developer</role>
      </roles>
    </developer>
  </developers>
  <mailingLists>
    <mailingList>
      <name>jruby-user</name>
      <archive>http://markmail.org/search/list:org.codehaus.jruby.user</archive>
    </mailingList>
    <mailingList>
      <name>jruby-dev</name>
      <archive>http://markmail.org/search/list:org.codehaus.jruby.dev</archive>
    </mailingList>
    <mailingList>
      <name>jruby-scm</name>
      <archive>http://markmail.org/search/list:org.codehaus.jruby.scm</archive>
    </mailingList>
    <mailingList>
      <name>jruby-annouce</name>
      <archive>http://markmail.org/search/list:org.codehaus.jruby.annouce</archive>
    </mailingList>
  </mailingLists>
  <modules>
    <module>core</module>
    <module>lib</module>
  </modules>
  <scm>
    <connection>scm:git:git@jruby.org:jruby.git</connection>
    <developerConnection>scm:git:ssh://git@jruby.org/jruby.git</developerConnection>
    <url>https://github.com/jruby/jruby</url>
  </scm>
  <issueManagement>
    <system>GitHub</system>
    <url>https://github.com/jruby/jruby/issues</url>
  </issueManagement>
  <distributionManagement>
    <site>
      <id>gh-pages</id>
      <name>JRuby Site</name>
      <url>https://github.com/jruby/jruby</url>
    </site>
  </distributionManagement>
  <properties>
    <minitest-excludes.version>1.0.2</minitest-excludes.version>
    <tesla.version>0.1.1</tesla.version>
    <rspec-core.version>2.14.2</rspec-core.version>
    <jruby.basedir>${project.basedir}</jruby.basedir>
    <minitest.version>5.0.7</minitest.version>
    <ant.version>1.9.2</ant.version>
    <diff-lcs.version>1.1.3</diff-lcs.version>
    <jffi.version>1.2.7</jffi.version>
    <rake.version>10.1.0</rake.version>
    <project.build.sourceEncoding>utf-8</project.build.sourceEncoding>
    <jruby-launcher.version>1.0.19</jruby-launcher.version>
    <rspec-expectations.version>2.14.0</rspec-expectations.version>
    <asm.version>5.0.3</asm.version>
    <base.javac.version>1.7</base.javac.version>
    <krypt.version>0.0.2.rc1</krypt.version>
    <rdoc.version>4.1.0</rdoc.version>
    <rspec.version>2.14.1</rspec.version>
    <tesla.dump.pom>pom.xml</tesla.dump.pom>
    <base.java.version>1.7</base.java.version>
    <tesla.dump.readonly>true</tesla.dump.readonly>
    <rspec-mocks.version>2.14.1</rspec-mocks.version>
    <jruby.plugins.version>1.0.5</jruby.plugins.version>
    <json.version>1.8.0</json.version>
    <invoker.skip>true</invoker.skip>
    <version.jruby>${project.version}</version.jruby>
    <bouncy-castle.version>1.47</bouncy-castle.version>
    <jruby.home>${project.basedir}</jruby.home>
    <main.basedir>${project.basedir}</main.basedir>
    <github.global.server>github</github.global.server>
    <joda.time.version>2.3</joda.time.version>
  </properties>
  <dependencyManagement>
    <dependencies>
      <dependency>
        <groupId>junit</groupId>
        <artifactId>junit</artifactId>
        <version>4.11</version>
        <scope>test</scope>
      </dependency>
    </dependencies>
  </dependencyManagement>
  <repositories>
    <repository>
      <releases>
        <enabled>false</enabled>
      </releases>
      <snapshots>
        <enabled>true</enabled>
      </snapshots>
      <id>sonatype</id>
      <url>https://oss.sonatype.org/content/repositories/snapshots/</url>
    </repository>
    <repository>
      <releases>
        <enabled>true</enabled>
      </releases>
      <snapshots>
        <enabled>false</enabled>
      </snapshots>
      <id>truffle</id>
      <url>http://lafo.ssw.uni-linz.ac.at/nexus/content/repositories/releases/</url>
    </repository>
  </repositories>
  <pluginRepositories>
    <pluginRepository>
      <releases>
        <enabled>false</enabled>
      </releases>
      <snapshots>
        <enabled>true</enabled>
      </snapshots>
      <id>sonatype</id>
      <url>https://oss.sonatype.org/content/repositories/snapshots/</url>
    </pluginRepository>
  </pluginRepositories>
  <build>
    <defaultGoal>package</defaultGoal>
    <pluginManagement>
      <plugins>
        <plugin>
          <groupId>org.apache.felix</groupId>
          <artifactId>maven-bundle-plugin</artifactId>
          <version>2.4.0</version>
          <executions>
            <execution>
              <phase>prepare-package</phase>
              <goals>
                <goal>manifest</goal>
              </goals>
            </execution>
          </executions>
          <configuration>
            <instructions>
              <Export-Package>org.jruby.*;version=${project.version}</Export-Package>
              <Import-Package>!org.jruby.*, *;resolution:=optional</Import-Package>
              <Private-Package>org.jruby.*,jnr.*,com.kenai.*,com.martiansoftware.*,jay.*,jline.*,jni.*,org.fusesource.*,org.jcodings.*,org.joda.convert.*,org.joda.time.*,org.joni.*,org.yaml.*,org.yecht.*,tables.*,org.objectweb.*,com.headius.*,org.bouncycastle.*,com.jcraft.jzlib,.</Private-Package>
              <Bundle-Name>${bundle.name} ${project.version}</Bundle-Name>
              <Bundle-Description>${bundle.name} ${project.version} OSGi bundle</Bundle-Description>
              <Bundle-SymbolicName>${bundle.symbolic_name}</Bundle-SymbolicName>
            </instructions>
          </configuration>
        </plugin>
        <plugin>
          <artifactId>maven-site-plugin</artifactId>
          <version>3.3</version>
          <configuration>
            <skipDeploy>true</skipDeploy>
          </configuration>
        </plugin>
        <plugin>
          <groupId>org.codehaus.mojo</groupId>
          <artifactId>build-helper-maven-plugin</artifactId>
          <version>1.8</version>
        </plugin>
        <plugin>
          <groupId>org.codehaus.mojo</groupId>
          <artifactId>exec-maven-plugin</artifactId>
          <version>1.2.1</version>
        </plugin>
        <plugin>
          <artifactId>maven-antrun-plugin</artifactId>
          <version>1.7</version>
        </plugin>
        <plugin>
          <artifactId>maven-source-plugin</artifactId>
          <version>2.1.2</version>
        </plugin>
        <plugin>
          <artifactId>maven-assembly-plugin</artifactId>
          <version>2.4</version>
        </plugin>
        <plugin>
          <artifactId>maven-install-plugin</artifactId>
          <version>2.4</version>
        </plugin>
        <plugin>
          <artifactId>maven-deploy-plugin</artifactId>
          <version>2.7</version>
        </plugin>
        <plugin>
          <artifactId>maven-resources-plugin</artifactId>
          <version>2.6</version>
        </plugin>
        <plugin>
          <artifactId>maven-clean-plugin</artifactId>
          <version>2.5</version>
        </plugin>
        <plugin>
          <artifactId>maven-dependency-plugin</artifactId>
          <version>2.8</version>
        </plugin>
        <plugin>
          <artifactId>maven-release-plugin</artifactId>
          <version>2.4.1</version>
        </plugin>
        <plugin>
          <artifactId>maven-jar-plugin</artifactId>
          <version>2.4</version>
          <dependencies>
            <dependency>
              <groupId>org.codehaus.plexus</groupId>
              <artifactId>plexus-io</artifactId>
              <version>2.0.5</version>
            </dependency>
          </dependencies>
        </plugin>
        <plugin>
          <artifactId>maven-compiler-plugin</artifactId>
          <version>3.1</version>
        </plugin>
        <plugin>
          <artifactId>maven-shade-plugin</artifactId>
          <version>2.1</version>
        </plugin>
        <plugin>
          <artifactId>maven-surefire-plugin</artifactId>
          <version>2.15</version>
        </plugin>
        <plugin>
          <artifactId>maven-plugin-plugin</artifactId>
          <version>3.2</version>
        </plugin>
        <plugin>
          <artifactId>maven-invoker-plugin</artifactId>
          <version>1.8</version>
          <executions>
            <execution>
              <id>integration-test</id>
              <goals>
                <goal>install</goal>
                <goal>run</goal>
              </goals>
            </execution>
          </executions>
          <configuration>
            <settingsFile>${basedir}/src/it/settings.xml</settingsFile>
            <localRepositoryPath>${project.build.directory}/local-repo</localRepositoryPath>
            <properties>
              <project.version>${project.version}</project.version>
            </properties>
            <pomIncludes>
              <pomInclude>*/pom.xml</pomInclude>
            </pomIncludes>
            <projectsDirectory>src/it</projectsDirectory>
            <cloneProjectsTo>${project.build.directory}/it</cloneProjectsTo>
            <preBuildHookScript>setup.bsh</preBuildHookScript>
            <postBuildHookScript>verify.bsh</postBuildHookScript>
            <streamLogs>true</streamLogs>
	    <goals><goal>install</goal></goals>
	    <pomExcludes>
	      <pomExclude>${its.j2ee}</pomExclude>
	      <pomExclude>${its.osgi}</pomExclude>
	    </pomExcludes>
          </configuration>
        </plugin>
        <plugin>
          <groupId>org.eclipse.m2e</groupId>
          <artifactId>lifecycle-mapping</artifactId>
          <version>1.0.0</version>
        </plugin>
        <plugin>
          <artifactId>maven-scm-publish-plugin</artifactId>
          <version>1.0-beta-2</version>
        </plugin>
      </plugins>
    </pluginManagement>
    <plugins>
      <plugin>
        <artifactId>maven-site-plugin</artifactId>
        <executions>
          <execution>
            <id>stage-for-scm-publish</id>
            <phase>post-site</phase>
            <goals>
              <goal>stage</goal>
            </goals>
            <configuration>
              <skipDeploy>false</skipDeploy>
            </configuration>
          </execution>
        </executions>
        <configuration>
          <port>9000</port>
          <tempWebappDirectory>${basedir}/target/site/tempdir</tempWebappDirectory>
        </configuration>
      </plugin>
      <plugin>
        <artifactId>maven-scm-publish-plugin</artifactId>
        <version>1.0-beta-2</version>
        <executions>
          <execution>
            <id>scm-publish</id>
            <phase>site-deploy</phase>
            <goals>
              <goal>publish-scm</goal>
            </goals>
          </execution>
        </executions>
        <configuration>
          <scmBranch>gh-pages</scmBranch>
          <pubScmUrl>scm:git:git@github.com:jruby/jruby.git</pubScmUrl>
          <tryUpdate>true</tryUpdate>
        </configuration>
      </plugin>
    </plugins>
  </build>
  <reporting>
    <plugins>
      <plugin>
        <artifactId>maven-project-info-reports-plugin</artifactId>
        <version>2.4</version>
        <configuration>
          <dependencyLocationsEnabled>false</dependencyLocationsEnabled>
          <dependencyDetailsEnabled>false</dependencyDetailsEnabled>
        </configuration>
      </plugin>
      <plugin>
        <artifactId>maven-changelog-plugin</artifactId>
        <version>2.2</version>
      </plugin>
      <plugin>
        <artifactId>maven-checkstyle-plugin</artifactId>
        <version>2.9.1</version>
        <reportSets>
          <reportSet>
            <reports>
              <report>checkstyle</report>
            </reports>
            <inherited>false</inherited>
          </reportSet>
        </reportSets>
        <configuration>
          <configLocation>${main.basedir}/docs/style_checks.xml</configLocation>
          <propertyExpansion>cacheFile=${project.build.directory}/checkstyle-cachefile</propertyExpansion>
        </configuration>
      </plugin>
      <plugin>
        <groupId>org.codehaus.mojo</groupId>
        <artifactId>cobertura-maven-plugin</artifactId>
        <version>2.5.1</version>
        <configuration>
          <aggregate>true</aggregate>
        </configuration>
      </plugin>
      <plugin>
        <artifactId>maven-dependency-plugin</artifactId>
        <version>2.8</version>
        <reportSets>
          <reportSet>
            <reports>
              <report>analyze-report</report>
            </reports>
          </reportSet>
        </reportSets>
      </plugin>
      <plugin>
        <groupId>org.codehaus.mojo</groupId>
        <artifactId>findbugs-maven-plugin</artifactId>
        <version>2.5</version>
      </plugin>
      <plugin>
        <artifactId>maven-javadoc-plugin</artifactId>
        <version>2.9</version>
        <reportSets>
          <reportSet>
            <reports>
              <report>javadoc</report>
            </reports>
            <configuration>
              <quiet>true</quiet>
              <failOnError>false</failOnError>
              <detectOfflineLinks>false</detectOfflineLinks>
            </configuration>
          </reportSet>
        </reportSets>
        <configuration>
          <quiet>true</quiet>
          <aggregate>true</aggregate>
          <failOnError>false</failOnError>
          <detectOfflineLinks>false</detectOfflineLinks>
          <show>package</show>
          <level>package</level>
          <maxmemory>1g</maxmemory>
        </configuration>
      </plugin>
      <plugin>
        <artifactId>maven-pmd-plugin</artifactId>
        <version>2.7.1</version>
        <configuration>
          <linkXRef>true</linkXRef>
          <sourceEncoding>utf-8</sourceEncoding>
          <minimumTokens>100</minimumTokens>
          <targetJdk>${base.javac.version}</targetJdk>
        </configuration>
      </plugin>
      <plugin>
        <artifactId>maven-jxr-plugin</artifactId>
        <version>2.3</version>
        <configuration>
          <linkJavadoc>true</linkJavadoc>
          <aggregate>true</aggregate>
        </configuration>
      </plugin>
      <plugin>
        <artifactId>maven-surefire-report-plugin</artifactId>
        <version>2.14.1</version>
      </plugin>
      <plugin>
        <groupId>org.codehaus.mojo</groupId>
        <artifactId>taglist-maven-plugin</artifactId>
        <version>2.4</version>
        <configuration>
          <tagListOptions>
            <tagClasses>
              <tagClass>
                <tags>
                  <tag>
                    <matchString>todo</matchString>
                    <matchType>ignoreCase</matchType>
                  </tag>
                  <tag>
                    <matchString>FIXME</matchString>
                    <matchType>ignoreCase</matchType>
                  </tag>
                  <tag>
                    <matchString>deprecated</matchString>
                    <matchType>ignoreCase</matchType>
                  </tag>
                </tags>
              </tagClass>
            </tagClasses>
          </tagListOptions>
        </configuration>
      </plugin>
      <plugin>
        <groupId>org.codehaus.mojo</groupId>
        <artifactId>versions-maven-plugin</artifactId>
        <version>2.1</version>
        <reportSets>
          <reportSet>
            <reports>
              <report>dependency-updates-report</report>
              <report>plugin-updates-report</report>
              <report>property-updates-report</report>
            </reports>
          </reportSet>
        </reportSets>
      </plugin>
    </plugins>
  </reporting>
  <profiles>
    <profile>
      <id>ext</id>
      <build>
        <defaultGoal>install</defaultGoal>
      </build>
      <modules>
        <module>ext</module>
      </modules>
    </profile>
    <profile>
      <id>rake</id>
      <build>
        <defaultGoal>test</defaultGoal>
      </build>
      <modules>
        <module>test</module>
      </modules>
    </profile>
    <profile>
      <id>exec</id>
      <build>
        <defaultGoal>test</defaultGoal>
      </build>
      <modules>
        <module>test</module>
      </modules>
    </profile>
    <profile>
      <id>truffle-specs-language</id>
      <build>
        <defaultGoal>test</defaultGoal>
      </build>
      <modules>
        <module>test</module>
      </modules>
    </profile>
    <profile>
      <id>truffle-specs-core</id>
      <build>
        <defaultGoal>test</defaultGoal>
      </build>
      <modules>
        <module>test</module>
      </modules>
    </profile>
    <profile>
      <id>truffle-test-pe</id>
      <build>
        <defaultGoal>test</defaultGoal>
      </build>
      <modules>
        <module>test</module>
      </modules>
    </profile>
    <profile>
<<<<<<< HEAD
      <id>bootstrap</id>
=======
      <id>osgi</id>
      <modules>
        <module>maven</module>
      </modules>
      <properties>
	<invoker.skip>false</invoker.skip>
	<its.osgi>no-excludes/pom.xml</its.osgi>
      </properties>
      <build>
	<defaultGoal>install</defaultGoal>
	<plugins>
          <plugin>
            <artifactId>maven-invoker-plugin</artifactId>
            <configuration>
              <pomIncludes>
                <pomInclude>osgi*/pom.xml</pomInclude>
	      </pomIncludes>
	    </configuration>
	  </plugin>
	</plugins>
      </build>
    </profile>
    <profile>
      <id>j2ee</id>
      <modules>
        <module>maven</module>
      </modules>
      <properties>
	<invoker.skip>false</invoker.skip>
	<its.j2ee>no-excludes/pom.xml</its.j2ee>
      </properties>
      <build>
	<defaultGoal>install</defaultGoal>
	<plugins>
          <plugin>
            <artifactId>maven-invoker-plugin</artifactId>
            <configuration>
              <pomIncludes>
                <pomInclude>j2ee*/pom.xml</pomInclude>
	      </pomIncludes>
	    </configuration>
	  </plugin>
	</plugins>
      </build>
    </profile>
    <profile>
      <id>single invoker test</id>
      <activation>
        <property>
          <name>invoker.test</name>
	</property>
      </activation>
      <properties>
	<invoker.skip>false</invoker.skip>
      </properties>
    </profile>
    <profile>
      <id>jruby-jars</id>
>>>>>>> 3c028935
      <modules>
        <module>test</module>
      </modules>
    </profile>
    <profile>
      <id>bootstrap-no-launcher</id>
      <modules>
        <module>test</module>
      </modules>
    </profile>
    <profile>
      <id>jruby-jars</id>
      <build>
        <defaultGoal>install</defaultGoal>
      </build>
      <modules>
        <module>maven</module>
      </modules>
    </profile>
    <profile>
      <id>main</id>
      <build>
        <defaultGoal>install</defaultGoal>
      </build>
      <modules>
        <module>maven</module>
      </modules>
    </profile>
    <profile>
      <id>complete</id>
      <build>
        <defaultGoal>install</defaultGoal>
      </build>
      <modules>
        <module>maven</module>
      </modules>
    </profile>
    <profile>
      <id>dist</id>
      <build>
        <defaultGoal>install</defaultGoal>
      </build>
      <modules>
        <module>maven</module>
      </modules>
    </profile>
    <profile>
      <id>all</id>
      <build>
        <defaultGoal>install</defaultGoal>
      </build>
      <modules>
        <module>test</module>
        <module>maven</module>
      </modules>
    </profile>
    <profile>
      <id>clean</id>
      <build>
        <defaultGoal>clean</defaultGoal>
      </build>
      <modules>
        <module>test</module>
        <module>maven</module>
      </modules>
    </profile>
    <profile>
      <id>release</id>
      <modules>
        <module>test</module>
        <module>maven</module>
      </modules>
      <properties>
        <invoker.skip>true</invoker.skip>
      </properties>
    </profile>
    <profile>
      <id>snapshots</id>
      <activation>
        <file>
          <exists>/builds/snapshots</exists>
        </file>
      </activation>
      <build>
        <defaultGoal>deploy</defaultGoal>
      </build>
      <distributionManagement>
        <repository>
          <id>local releases</id>
          <url>file:/builds/snapshots/maven</url>
        </repository>
        <snapshotRepository>
          <id>local snapshots</id>
          <url>file:/builds/snapshots/maven</url>
        </snapshotRepository>
      </distributionManagement>
      <properties>
        <snapshots.dir>/builds/snapshots</snapshots.dir>
      </properties>
    </profile>
  </profiles>
</project><|MERGE_RESOLUTION|>--- conflicted
+++ resolved
@@ -15,99 +15,24 @@
   <description>JRuby is the effort to recreate the Ruby (http://www.ruby-lang.org) interpreter in Java.</description>
   <url>https://github.com/jruby/jruby</url>
   <inceptionYear>2001</inceptionYear>
-<<<<<<< HEAD
-=======
-
   <organization>
     <name>JRuby</name>
     <url>http://jruby.org</url>
   </organization>
-
-  <properties>
-    <its.j2ee>j2ee*/pom.xml</its.j2ee>
-    <its.osgi>osgi*/pom.xml</its.osgi>
-    <invoker.skip>true</invoker.skip>
-    <project.build.sourceEncoding>utf-8</project.build.sourceEncoding>
-    <jruby.plugins.version>1.0.7-SNAPSHOT</jruby.plugins.version>
-    <rake.version>10.1.0</rake.version>
-    <rspec.version>2.14.1</rspec.version>
-    <rspec-core.version>2.14.2</rspec-core.version>
-    <rspec-expectations.version>2.14.0</rspec-expectations.version>
-    <rspec-mocks.version>2.14.1</rspec-mocks.version>
-    <diff-lcs.version>1.1.3</diff-lcs.version>
-    <jruby-launcher.version>1.0.19</jruby-launcher.version>
-    <minitest.version>5.0.7</minitest.version>
-    <minitest-excludes.version>1.0.2</minitest-excludes.version>
-    <rdoc.version>4.0.1</rdoc.version>
-    <json.version>1.8.0</json.version>
-    <krypt.version>0.0.2.rc1</krypt.version>
-    <ant.version>1.9.2</ant.version>
-    <joda.time.version>2.3</joda.time.version>
-    <jffi.version>1.2.7</jffi.version>
-    <asm.version>4.0</asm.version>
-    <base.java.version>1.6</base.java.version>
-    <base.javac.version>1.6</base.javac.version>
-    <version.jruby>${project.version}</version.jruby>
-    <jruby.basedir>${project.basedir}</jruby.basedir>
-    <main.basedir>${project.basedir}</main.basedir>
-    <github.global.server>github</github.global.server>
-    <bundle.name>JRuby</bundle.name>
-    <bundle.symbolic_name>org.jruby.jruby</bundle.symbolic_name>
-    <!-- 
-	 these version are used by eclipse, IDEA ,etc 
-	 and get overwritten by default.build.properties
-    -->
-    <version.ruby>1.8.7</version.ruby>
-    <version.ruby.major>1.8</version.ruby.major>
-    <version.ruby.minor>7</version.ruby.minor>
-    <version.ruby.patchlevel>370</version.ruby.patchlevel>
-
-    <version.ruby1_9.major>1.9</version.ruby1_9.major>
-    <version.ruby1_9>1.9.3</version.ruby1_9>
-    <version.ruby1_9.patchlevel>3922</version.ruby1_9.patchlevel>
-    <version.ruby1_9.revision>39386</version.ruby1_9.revision>
-
-    <version.ruby2_0.major>2.0</version.ruby2_0.major>
-    <version.ruby2_0>2.0.0</version.ruby2_0>
-    <version.ruby2_0.patchlevel>195</version.ruby2_0.patchlevel>
-    <version.ruby2_0.revision>40734</version.ruby2_0.revision>
-  </properties>
-
-    <mailingLists>
-      <mailingList>
-        <name>jruby</name>
-        <archive>http://markmail.org/search/list:org.codehaus.jruby.user</archive>
-      </mailingList>
-      <mailingList>
-         <name>jruby-dev</name>
-         <archive>http://markmail.org/search/list:org.codehaus.jruby.dev</archive>
-      </mailingList>
-      <mailingList>
-        <name>jruby-scm</name>
-        <archive>http://markmail.org/search/list:org.codehaus.jruby.scm</archive>
-      </mailingList>
-      <mailingList>
-        <name>jruby-announce</name>
-        <archive>http://markmail.org/search/list:org.codehaus.jruby.announce</archive>
-      </mailingList>
-    </mailingLists>
-
-    <licenses>
-      <license>
-        <name>GPL 3</name>
-        <url>http://www.gnu.org/licenses/gpl-3.0-standalone.html</url>
-      </license>
-      <license>
-        <name>LGPL 3</name>
-        <url>http://www.gnu.org/licenses/lgpl-3.0-standalone.html</url>
-      </license>
-      <license>
-        <name>EPL</name>
-        <url>http://www.eclipse.org/legal/epl-v10.html</url>
-      </license>
-    </licenses>
-
->>>>>>> 3c028935
+  <licenses>
+    <license>
+      <name>GPL 3</name>
+      <url>http://www.gnu.org/licenses/gpl-3.0-standalone.html</url>
+    </license>
+    <license>
+      <name>LGPL 3</name>
+      <url>http://www.gnu.org/licenses/lgpl-3.0-standalone.html</url>
+    </license>
+    <license>
+      <name>EPL</name>
+      <url>http://www.eclipse.org/legal/epl-v10.html</url>
+    </license>
+  </licenses>
   <developers>
     <developer>
       <id>headius</id>
@@ -187,6 +112,7 @@
     <minitest-excludes.version>1.0.2</minitest-excludes.version>
     <tesla.version>0.1.1</tesla.version>
     <rspec-core.version>2.14.2</rspec-core.version>
+    <its.j2ee>j2ee*/pom.xml</its.j2ee>
     <jruby.basedir>${project.basedir}</jruby.basedir>
     <minitest.version>5.0.7</minitest.version>
     <ant.version>1.9.2</ant.version>
@@ -197,6 +123,7 @@
     <jruby-launcher.version>1.0.19</jruby-launcher.version>
     <rspec-expectations.version>2.14.0</rspec-expectations.version>
     <asm.version>5.0.3</asm.version>
+    <its.osgi>osgi*/pom.xml</its.osgi>
     <base.javac.version>1.7</base.javac.version>
     <krypt.version>0.0.2.rc1</krypt.version>
     <rdoc.version>4.1.0</rdoc.version>
@@ -381,9 +308,6 @@
           <configuration>
             <settingsFile>${basedir}/src/it/settings.xml</settingsFile>
             <localRepositoryPath>${project.build.directory}/local-repo</localRepositoryPath>
-            <properties>
-              <project.version>${project.version}</project.version>
-            </properties>
             <pomIncludes>
               <pomInclude>*/pom.xml</pomInclude>
             </pomIncludes>
@@ -392,11 +316,6 @@
             <preBuildHookScript>setup.bsh</preBuildHookScript>
             <postBuildHookScript>verify.bsh</postBuildHookScript>
             <streamLogs>true</streamLogs>
-	    <goals><goal>install</goal></goals>
-	    <pomExcludes>
-	      <pomExclude>${its.j2ee}</pomExclude>
-	      <pomExclude>${its.osgi}</pomExclude>
-	    </pomExcludes>
           </configuration>
         </plugin>
         <plugin>
@@ -650,76 +569,33 @@
       </modules>
     </profile>
     <profile>
-<<<<<<< HEAD
       <id>bootstrap</id>
-=======
+      <modules>
+        <module>test</module>
+      </modules>
+    </profile>
+    <profile>
+      <id>bootstrap-no-launcher</id>
+      <modules>
+        <module>test</module>
+      </modules>
+    </profile>
+    <profile>
       <id>osgi</id>
-      <modules>
-        <module>maven</module>
-      </modules>
-      <properties>
-	<invoker.skip>false</invoker.skip>
-	<its.osgi>no-excludes/pom.xml</its.osgi>
-      </properties>
-      <build>
-	<defaultGoal>install</defaultGoal>
-	<plugins>
-          <plugin>
-            <artifactId>maven-invoker-plugin</artifactId>
-            <configuration>
-              <pomIncludes>
-                <pomInclude>osgi*/pom.xml</pomInclude>
-	      </pomIncludes>
-	    </configuration>
-	  </plugin>
-	</plugins>
-      </build>
+      <build>
+        <defaultGoal>install</defaultGoal>
+      </build>
+      <modules>
+        <module>maven</module>
+      </modules>
     </profile>
     <profile>
       <id>j2ee</id>
-      <modules>
-        <module>maven</module>
-      </modules>
-      <properties>
-	<invoker.skip>false</invoker.skip>
-	<its.j2ee>no-excludes/pom.xml</its.j2ee>
-      </properties>
-      <build>
-	<defaultGoal>install</defaultGoal>
-	<plugins>
-          <plugin>
-            <artifactId>maven-invoker-plugin</artifactId>
-            <configuration>
-              <pomIncludes>
-                <pomInclude>j2ee*/pom.xml</pomInclude>
-	      </pomIncludes>
-	    </configuration>
-	  </plugin>
-	</plugins>
-      </build>
-    </profile>
-    <profile>
-      <id>single invoker test</id>
-      <activation>
-        <property>
-          <name>invoker.test</name>
-	</property>
-      </activation>
-      <properties>
-	<invoker.skip>false</invoker.skip>
-      </properties>
-    </profile>
-    <profile>
-      <id>jruby-jars</id>
->>>>>>> 3c028935
-      <modules>
-        <module>test</module>
-      </modules>
-    </profile>
-    <profile>
-      <id>bootstrap-no-launcher</id>
-      <modules>
-        <module>test</module>
+      <build>
+        <defaultGoal>install</defaultGoal>
+      </build>
+      <modules>
+        <module>maven</module>
       </modules>
     </profile>
     <profile>
@@ -812,5 +688,16 @@
         <snapshots.dir>/builds/snapshots</snapshots.dir>
       </properties>
     </profile>
+    <profile>
+      <id>single invoker test</id>
+      <activation>
+        <property>
+          <name>invoker.test</name>
+        </property>
+      </activation>
+      <properties>
+        <invoker.skip>false</invoker.skip>
+      </properties>
+    </profile>
   </profiles>
 </project>