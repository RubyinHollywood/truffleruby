--- conflicted
+++ resolved
@@ -7,13 +7,9 @@
     before do
       @profile_data = JRuby::Profiler.profile {}
     end
-    
+
     it 'contains only the top invocation' do
-<<<<<<< HEAD
-      json_output['methods'].size.should == 1
-=======
       json_output['methods'].length.should equal(1)
->>>>>>> d24a9975
       json_output['methods'].first['name'].should == '(top)'
     end
 
@@ -57,11 +53,7 @@
       end
 
       it 'contains data on the calls from parents, including calls, total, self and child time' do
-<<<<<<< HEAD
-        method_invocation['parents'].size.should == 1
-=======
         method_invocation['parents'].length.should equal(1)
->>>>>>> d24a9975
         call_data = method_invocation['parents'].find { |c| c['id'] == top_invocation['id'] }
         call_data.should include('total_calls' => 1, 'total_time' => anything, 'self_time' => anything, 'child_time' => anything)
       end
