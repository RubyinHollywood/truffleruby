--- conflicted
+++ resolved
@@ -181,14 +181,7 @@
   end
 
   def test_pe
-<<<<<<< HEAD
-    run(*%w[
-            --graal
-            -J-G:+TruffleCompilationExceptionsAreThrown
-            test/truffle/pe/pe.rb])
-=======
     run(*%w[--graal test/truffle/pe/pe.rb])
->>>>>>> 2e3294fd
   end
   private :test_pe
 
