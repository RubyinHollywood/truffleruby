language: java

sudo: false

cache:
 directories:
   - $HOME/.m2

before_install:
  - export MAVEN_SKIP_RC=true
  - mvn -Xmx32M -v | grep 1.7.0; if [ $? = 0 ]; then export MAVEN_OPTS="-XX:MaxPermSize=240M"; else export MAVEN_OPTS="-XX:MaxMetaspaceSize=240M -XX:CompressedClassSpaceSize=240M"; fi
  - export MAVEN_OPTS="-Xmx512M $MAVEN_OPTS"

before_script:
  - unset GEM_PATH GEM_HOME IRBRC JRUBY_OPTS
  - export PATH="`pwd`/bin:$PATH"
  - echo $HOME

jdk:
  - openjdk7
#  - oraclejdk8

os:
  - linux

env:
  global:
    - JAVA_OPTS="-XX:+TieredCompilation -XX:TieredStopAtLevel=1 -Xmn48M -Xmx512M"
    - MALLOC_ARENA_MAX=2

matrix:
  include:
    # JRuby+Truffle needs Java 8
    - env: JT='test specs :command_line'
      jdk: oraclejdk8
    - env: JT='test specs :language'
      jdk: oraclejdk8
    - env: JT='test specs :core'
      jdk: oraclejdk8
    - env: JT='test specs :library'
      jdk: oraclejdk8
    - env: JT='test specs :truffle'
      jdk: oraclejdk8
    - env: JT='test integration'
      jdk: oraclejdk8
<<<<<<< HEAD
=======
    - env:
      - COMMAND=test/truffle/gems/install-gems.sh
      - JT='test gems'
      jdk: oraclejdk8
    - env:
      - JAVA_OPTS="$JAVA_OPTS -Xmx512m"
      - HAS_REDIS=true
      - JT='test ecosystem'
      jdk: oraclejdk8
>>>>>>> d6c5b016
    - env: JT='test tck'
      jdk: oraclejdk8
    - env:
      - JT=check_ambiguous_arguments
      - SKIP_BUILD=true
      jdk: oraclejdk8
  allow_failures:
    - env: JT='test mri'
      jdk: oraclejdk8
    - env: JT='test gems' JAVA_OPTS="$JAVA_OPTS -Xmx512m" HAS_REDIS=true
    - env: PHASE='-Pj2ee'
      jdk: oraclejdk7
    # NOTE: build seems to never start (waited for any to finish for more than a day) - probably a travis-ci bug
    #- env: PHASE='-Pmain'
    #  sudo: required
    #  dist: trusty
    #  group: edge
    #  jdk: oraclejdk9

install: tool/travis-install.sh
script: tool/travis-script.sh

notifications:
  irc:
    channels:
      - "irc.freenode.org#jruby"
    on_success: change
    on_failure: always
    template:
      - "%{repository} (%{branch}:%{commit} by %{author}): %{message} (%{build_url})"
    skip_join: true

  # update jruby-head installed on Travis CI
  webhooks:
    urls:
      - "https://rubies.travis-ci.org/rebuild/jruby-head"
# we are on a branch
    on_success: always
    on_failure: never

services:
  - redis-server<|MERGE_RESOLUTION|>--- conflicted
+++ resolved
@@ -43,8 +43,6 @@
       jdk: oraclejdk8
     - env: JT='test integration'
       jdk: oraclejdk8
-<<<<<<< HEAD
-=======
     - env:
       - COMMAND=test/truffle/gems/install-gems.sh
       - JT='test gems'
@@ -54,7 +52,6 @@
       - HAS_REDIS=true
       - JT='test ecosystem'
       jdk: oraclejdk8
->>>>>>> d6c5b016
     - env: JT='test tck'
       jdk: oraclejdk8
     - env:
