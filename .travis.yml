language: java
before_script:
  - unset GEM_PATH GEM_HOME IRBRC
  - "export PATH=`pwd`/bin:$PATH"

jdk:
  - oraclejdk7
  - oraclejdk8

env:
  matrix:
    - TARGET='test-extended'
    - TARGET='spec:ci_interpreted_travis'
    - TARGET='spec:ci_interpreted_ir_travis'
    - TARGET='spec:ir'
<<<<<<< HEAD
    - TARGET='spec:truffle'
    - TARGET='test-dist'
=======
>>>>>>> 32129c58

matrix:
  fast_finish: true
  allow_failures:
<<<<<<< HEAD
    - env: TARGET='spec:ci_interpreted_ir_travis'
    - env: TARGET='test-dist'
=======
    - env: TARGET='spec:ir'
>>>>>>> 32129c58
    - jdk: oraclejdk8

branches:
  only:
    - master
    - jruby-1_7
    - /^test-.*$/

script: "ant $TARGET"
install: /bin/true
notifications:
  irc:
    channels:
      - "irc.freenode.org#jruby"
    on_success: change
    on_failure: always
    template:
      - "%{repository} (%{branch}:%{commit} by %{author}): %{message} (%{build_url})"

  # update jruby-head installed on Travis CI
  webhooks:
    urls:
      - "https://rubies.travis-ci.org/rebuild/jruby-head"
    on_success: always
    on_failure: never<|MERGE_RESOLUTION|>--- conflicted
+++ resolved
@@ -13,21 +13,14 @@
     - TARGET='spec:ci_interpreted_travis'
     - TARGET='spec:ci_interpreted_ir_travis'
     - TARGET='spec:ir'
-<<<<<<< HEAD
     - TARGET='spec:truffle'
     - TARGET='test-dist'
-=======
->>>>>>> 32129c58
 
 matrix:
   fast_finish: true
   allow_failures:
-<<<<<<< HEAD
     - env: TARGET='spec:ci_interpreted_ir_travis'
     - env: TARGET='test-dist'
-=======
-    - env: TARGET='spec:ir'
->>>>>>> 32129c58
     - jdk: oraclejdk8
 
 branches:
